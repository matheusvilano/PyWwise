from waapi import WaapiClient as _WaapiClient
from pywwise.structs import *
from pywwise.types import *
from pywwise.enums import *


class SoundEngine:
<<<<<<< HEAD
    """ak.soundengine"""

    def __init__(self, client: _WaapiClient):
        """
        Constructor.
        :param client: The WAAPI client to use.
        """
        self._client = client

    def execute_action_on_event(self, event: Name | ShortID | GUID, action_type: EAkActionOnEventType, game_object: int,
                                transition_duration: int, fade_curve: EAkCurveInterpolation) -> dict:
        """
        https://www.audiokinetic.com/en/library/edge/?source=SDK&id=ak_soundengine_executeactiononevent.html \n
        Executes an action on all nodes that are referenced in the specified event in a Play action.
        :param event: The name, short ID, or GUID of the event.
        :param action_type: The type of action (e.g. Play).
        :param game_object: The ID of the game object.
        :param transition_duration: The fade duration in milliseconds.
        :param fade_curve: The curve to use for the fade.
        :return: If the call succeeds, this function will return an empty dictionary.
        """
        args = {"event": event, "actionType": action_type, "gameObject": game_object,
                "transitionDuration": transition_duration, "fadeCurve": fade_curve}
        return self._client.call("ak.soundengine.executeActionOnEvent", args)

    def get_state(self, state_group: Name | ShortID | GUID | ProjectPath) -> tuple[str, str]:
        """
        https://www.audiokinetic.com/en/library/edge/?source=SDK&id=ak_soundengine_getstate.html \n
        Gets the current state of a State Group. When using setState just prior to getState, allow a brief delay (no
        more than 10ms) for the information to update in the sound engine.
        :param state_group: The name, short ID, or project path of the State Group.
        :return: The name and GUID of the active State value. If invalid, the values will be -1 and "".
        """
        if isinstance(state_group, Name):
            state_group = f"StateGroup:{state_group}"
        elif isinstance(state_group, ShortID):
            state_group = f"Global:{state_group}"
        args = {"stateGroup": state_group}
        results = self._client.call("ak.soundengine.getState", args).get("return")
        return results.get("name"), results.get("id")

    def get_switch(self, switch_group: Name | ShortID | GUID | ProjectPath, game_object: int) -> tuple[str, str]:
        """
        https://www.audiokinetic.com/en/library/edge/?source=SDK&id=ak_soundengine_getswitch.html \n
        Gets the current state of a Switch Group for a given Game Object.
        :param switch_group: The name, short ID, or GUID of the Switch Group.
        :param game_object: The ID of the game object. Switches are always encapsulated by game objects.
        :return: The name and GUID of the active Switch value.
        """
        if isinstance(switch_group, Name):
            switch_group = f"SwitchGroup:{switch_group}"
        elif isinstance(switch_group, ShortID):
            switch_group = f"Global:{switch_group}"
        args = {"switchGroup": switch_group, "gameObject": game_object}
        results = self._client.call("ak.soundengine.getSwitch", args).get("return")
        return results.get("name"), results.get("id")

    def load_bank(self, sound_bank: Name | ShortID | GUID) -> bool:
        """
        https://www.audiokinetic.com/en/library/edge/?source=SDK&id=ak_soundengine_loadbank.html \n
        Load a SoundBank. See `AK::SoundEngine::LoadBank`.
        :param sound_bank: The name or short ID of the bank.
        :return: Whether the operation worked
        """
        args = {"soundBank": sound_bank}
        return self._client.call("ak.soundengine.loadBank", args) is not None

    def post_event(self, event: Name | ShortID | GUID, game_object: int) -> int:
        """
        https://www.audiokinetic.com/en/library/edge/?source=SDK&id=ak_soundengine_postevent.html \n
        Asynchronously post an Event to the sound engine (by event ID). See `AK::SoundEngine::PostEvent`.
        :param event: The name, short ID, or GUID of the event to post.
        :param game_object: The ID of the game object the event should be posted on.
        :return: The Playing ID of the event.
        """
        args = {"event": event, "gameObject": game_object}
        return self._client.call("ak.soundengine.postEvent", args).get("return")

    def post_msg_monitor(self, message: str) -> bool:
        """
        https://www.audiokinetic.com/en/library/edge/?source=SDK&id=ak_soundengine_postmsgmonitor.html ]n
        Display a message in the Profiler's Capture Log view.
        :param message: The message to display.
        :return: Whether this operation worked.
        """
        args = {"message": message}
        return self._client.call("ak.soundengine.postMsgMonitor", args) is not None

    def post_trigger(self, trigger: Name | ShortID | GUID, game_object: int = None) -> bool:
        """
        https://www.audiokinetic.com/en/library/edge/?source=SDK&id=ak_soundengine_posttrigger.html \n
        Posts the specified Trigger. See `AK::SoundEngine::PostTrigger`.
        :param trigger: The name, short ID, or GUID of the trigger to post.
        :param game_object: The ID of the game object on which the trigger should be posted. If unspecified, the trigger
        will be posted globally.
        :return: Whether this operation worked.
        """
        args = {"trigger": trigger}
        if game_object is not None:
            args["gameObject"] = game_object
        return self._client.call("ak.soundengine.postTrigger", args) is not None

    def register_game_obj(self, obj_id: int, obj_name: Name) -> bool:
        """
        https://www.audiokinetic.com/en/library/edge/?source=SDK&id=ak_soundengine_registergameobj.html \n
        Register a game object. Registering a game object twice does nothing. Unregistering it once unregisters
        it no matter how many times it has been registered. See `AK::SoundEngine::RegisterGameObj`.
        :param obj_id: The ID of the game object to register.
        :param obj_name: The name of the game object to register. This is for monitoring purposes only.
        :return: Whether the call succeeded.
        """
        args = {"gameObject": obj_id, "name": obj_name}
        return self._client.call("ak.soundengine.registerGameObj", args) is not None

    def reset_rtpc_value(self, rtpc: Name | ShortID | GUID, game_object: int = None) -> bool:
        """
        https://www.audiokinetic.com/en/library/edge/?source=SDK&id=ak_soundengine_resetrtpcvalue.html \n
        Resets the value of a real-time parameter control to its default value, as specified in the Wwise
        project. See `AK::SoundEngine::ResetRTPCValue`.
        :param rtpc: The name, short ID, or GUID of the RTPC parameter to reset.
        :param game_object: The ID of the game object on which the RTPC should be reset. If not specified, the RTPC
        value will be reset globally.
        :return: Whether this operation succeeded.
        """
        args = {"rtpc": rtpc}
        if game_object is not None:
            args["gameObject"] = game_object
        return self._client.call("ak.soundengine.resetRTPCValue", args) is not None

    def seek_on_event(self, event: Name | ShortID | GUID, game_object: int = None, position: int = None,
                      percent: float = None, seek_to_nearest_marker: bool = None, playing_id: int = None) -> bool:
        """
        https://www.audiokinetic.com/en/library/edge/?source=SDK&id=ak_soundengine_seekonevent.html \n
        Seeks inside all playing objects that are referenced in Play Actions of the specified Event. See
        `AK::SoundEngine::SeekOnEvent`.
        :param event: The name, short ID, or GUID of th event parameter to seek.
        :param game_object: The ID of the associated game object.
        :param position: The position where playback should restart, in milliseconds.
        :param percent: The position where playback should restart, expressed in a percentage of the total duration,
        between 0 and 1f.
        :param seek_to_nearest_marker: If true, the final seeking position is made equal to the nearest marker.
        :param playing_id: Specifies the playing ID for which the seek is to be applied.
        :return: Whether the command was queued or if the Event ID is unknown.
        """
        args = ({"event": event, "position": position, "seekToNearestMarker": seek_to_nearest_marker,
                 "playingID": playing_id} |
                {"event": event, "percent": percent, "seekToNearestMarker": seek_to_nearest_marker,
                 "playingID": playing_id})
        if game_object is not None:
            args["gameObject"] = game_object
        return self._client.call("ak.soundengine.seekOnEvent", args) is not None

    def set_default_listeners(self, listeners: []) -> bool:
        """
        https://www.audiokinetic.com/en/library/edge/?source=SDK&id=ak_soundengine_setdefaultlisteners.html \n
        Sets the default active listeners for all subsequent game objects that are registered. See
        `AK::SoundEngine::SetDefaultListeners`.
        :param listeners: The array of listener game object IDs. Game objects must have been previously registered.
        :return: Always True
        """
        num_listeners = len(listeners)
        args = {"listeners": listeners,"numListeners": num_listeners}
        return self._client.call("ak.soundengine.setDefaultListeners", args) is not None

    def set_game_object_aux_send_values(self, game_object: int = None, aux_send_values: [] = None) -> bool:
        """
        https://www.audiokinetic.com/en/library/edge/?source=SDK&id=ak_soundengine_setgameobjectauxsendvalues.html \n
        Sets the Auxiliary Busses to route the specified game object. See
        `AK::SoundEngine::SetGameObjectAuxSendValues`.
        :param game_object: The ID of the game object that the auxiliary busses will route.
        :param aux_send_values: The array of AkAuxSendValues structures.
        :param num_send_values: The number of auxiliary busses at the pointer's address.
        :return: Whether this operation succeeded.
        """
        num_send_values = len(aux_send_values)
        args = {"gameObject": game_object, "auxSendValues": aux_send_values, "numSendValues": num_send_values}
        return self._client.call("ak.soundengine.setGameObjectAuxSendValues", args) is not None

    def set_game_object_output_bus_volume(self, emitter: int, listener: int, control_value: float) -> bool:
        """
        https://www.audiokinetic.com/en/library/edge/?source=SDK&id=ak_soundengine_setgameobjectoutputbusvolume.html
        Set the output bus volume (direct) to be used for the specified game object. See
        `AK::SoundEngine::SetGameObjectOutputBusVolume`.
        :param emitter: The ID of the game object that is emitting.
        :param listener: The ID of the listener.
        :param control_value: The multiplier that attenuates or amplifies the sound.
        :return: Whether this operation succeeded.
        """
        args = {"emitter": emitter, "listener": listener, "controlValue": control_value}
        return self._client.call("ak.soundengine.setGameObjectOutputBusVolume", args) is not None

    def set_listeners(self, emitter: int, listeners: []) -> bool:
        """
        https://www.audiokinetic.com/en/library/edge/?source=SDK&id=ak_soundengine_setlisteners.html
        Sets a single game object's active listeners. By default, all new game objects have no listeners active,
        but this behavior can be overridden with `SetDefaultListeners()`. Inactive listeners are not computed. See
        `AK::SoundEngine::SetListeners`.
        :param emitter: The game object to set listeners for.
        :param listeners: The array of listener game object IDs. Gae objects must have been previously registered.
        :return: Whether this operation succeeded.
        """
        num_listeners = len(listeners)
        args = {"emitter": emitter, "listeners": listeners, "numListeners": num_listeners}
        return self._client.call("ak.soundengine.setListeners", args) is not None

    def set_listener_spatialization(self, listener: int, spatialized: bool, channel_config: int,
                                    volume_offsets: []) -> bool:
        """
        https://www.audiokinetic.com/en/library/edge/?source=SDK&id=ak_soundengine_setlistenerspatialization.html \n
        Sets a listener's spatialization parameters. This lets you define listener-specific volume offsets for
        each audio channel. See `AK::SoundEngine::SetListenerSpatialization`.
        :param listener: The listener game object to set spatialization.
        :param spatialized: Spatialization toggle.
        :param channel_config: The channel configuration associated with parameter volumeOffsets.
        :param volume_offsets: The array of per-speaker volume offsets, in decibels.
        :return: Whether the message was successfully posted to the sound engine queue.
        """
        args = {"listener": listener, "spatialized": spatialized, "channelConfig": channel_config,
                "volumeOffsets": volume_offsets}
        return self._client.call("ak.soundengine.setListenerSpatialization", args) is not None

    def set_multiple_positions(self, game_object: int, positions: [], multi_position_type: int) -> bool:
        """
        https://www.audiokinetic.com/en/library/edge/?source=SDK&id=ak_soundengine_setmultiplepositions.html \n
        Sets multiple positions for a single game object. Setting multiple positions for a single game object is
        a way to simulate multiple emission sources while using the resources of only one voice. This can be used
        to simulate wall openings, area sounds, or multiple objects emitting the same sound in the same area. See
        `AK::SoundEngine::SetMultiplePositions`.
        :param game_object: The game object to have multiple positions.
        :param positions: The array of positions to apply to the game object.
        :param multi_position_type: The multi-position type. Range: [0,2] (SingleSource, MultiSources, MultiDirections).
        :return: Whether the operation was successful.
        """
        num_positions = len(positions)
        args = {"gameObject": game_object, "positions": positions, "numPositions": num_positions,
                "multiPositionType": multi_position_type}
        return self._client.call("ak.soundengine.setMultiplePositions", args) is not None

    def set_object_obstruction_and_occlusion(self, emitter: int, listener: int, obstruction_level: float,
                                             occlusion_level: float) -> bool:
        """
        https://www.audiokinetic.com/en/library/edge/?source=SDK&id=ak_soundengine_setobjectobstructionandocclusion.html
        Set a game object's obstruction and occlusion levels. This function is used to affect how an object
        should be heard by a specific listener. See `AK::SoundEngine::SetObjectObstructionAndOcclusion`.
        :param emitter: The game object ID of the emitter.
        :param listener: The game object ID of the listener.
        :param obstruction_level: The obstruction level [0.0f to 1.0f]
        :param occlusion_level: The occlusion level [0.0f to 1.0f]
        :return: Whether the operation was successful
        """
        args = {"emitter": emitter, "listener": listener, "obstructionLevel": obstruction_level,
                "occlusionLevel": occlusion_level}
        return self._client.call("ak.soundengine.setObjectObstructionAndOcclusion", args) is not None

    def set_position(self, game_object: int, position):
        """
        https://www.audiokinetic.com/en/library/edge/?source=SDK&id=ak_soundengine_setposition.html \n
        Sets the position of a game object. See `AK::SoundEngine::SetPosition`.
        """

    def set_rtpc_value(self):
        """
        Sets the value of a real-time parameter control. See `AK::SoundEngine::SetRTPCValue`.
        """

    def set_scaling_factor(self):
        """
        Sets the scaling factor of a game object. You can modify the attenuation computations on this game object
        to simulate sounds with a larger or smaller affected areas. See `AK::SoundEngine::SetScalingFactor`.
        """

    def set_state(self):
        """
        Sets the State of a State Group. See `AK::SoundEngine::SetState`.
        """

    def set_switch(self):
        """
        Sets the State of a Switch Group. See `AK::SoundEngine::SetSwitch`.
        """

    def stop_all(self):
        """
        Stop playing the current content associated to the specified game object ID. If no game object is
        specified, all sounds are stopped. See `AK::SoundEngine::StopAll`.
        """

    def stop_playing_id(self):
        """
        Stops the current content, associated to the specified playing ID, from playing. See
        `AK::SoundEngine::StopPlayingID`.
        """

    def unload_bank(self, sound_bank: Name | ShortID | GUID) -> bool:
        """
        https://www.audiokinetic.com/en/library/edge/?source=SDK&id=ak_soundengine_unloadbank.html \n
        Unload a SoundBank. See `AK::SoundEngine::UnloadBank`.
        :param sound_bank: The name, short ID, or GUID of the bank to unload.
        :return: Whether the operation succeeded.
        """
        args = {"soundBank": sound_bank}
        return self._client.call("ak.soundengine.unloadBank", args) is not None

    def unregister_game_obj(self, obj_id: int) -> bool:
        """
        https://www.audiokinetic.com/en/library/edge/?source=SDK&id=ak_soundengine_unregistergameobj.html \n
        Unregisters a game object. Registering a game object twice does nothing. Unregistering it once
        unregisters it no matter how many times it has been registered. Unregistering a game object while it is
        in use is allowed, but the control over the parameters of this game object is lost. For example,
        say a sound associated with this game object is a 3D moving sound. It stops moving when the game object
        is unregistered, and there is no way to regain control over the game object. See
        `AK::SoundEngine::UnregisterGameObj`.
        :param obj_id: The ID of the game object to unregister.
        :return: Whether this operation worked.
        """
        args = {"gameObject": obj_id}
        return self._client.call("ak.soundengine.unregisterGameObj", args) is not None
=======
	"""ak.soundengine"""
	
	def __init__(self, client: _WaapiClient):
		"""
		Constructor.
		:param client: The WAAPI client to use.
		"""
		self._client = client
	
	def execute_action_on_event(self, event: Name | ShortID | GUID, action_type: EActionOnEventType,
	                            game_object: GameObjectID, transition_duration: int = 0,
	                            fade_curve: ECurveInterpolation = ECurveInterpolation.LINEAR) -> dict:
		"""
		https://www.audiokinetic.com/en/library/edge/?source=SDK&id=ak_soundengine_executeactiononevent.html \n
		Executes an action on all nodes that are referenced in the specified event in a Play action.
		:param event: The name, short ID, or GUID of the event.
		:param action_type: The type of action (e.g. Play).
		:param game_object: The ID of the game object.
		:param transition_duration: The fade duration in milliseconds.
		:param fade_curve: The curve to use for the fade.
		:return: If the call succeeds, this function will return an empty dictionary.
		"""
		args = {"event": event, "actionType": action_type, "gameObject": game_object,
		        "transitionDuration": transition_duration, "fadeCurve": fade_curve}
		return self._client.call("ak.soundengine.executeActionOnEvent", args)
	
	def get_state(self, state_group: Name | ShortID | GUID | ProjectPath) -> tuple[str, str]:
		"""
		https://www.audiokinetic.com/en/library/edge/?source=SDK&id=ak_soundengine_getstate.html \n
		Gets the current state of a State Group. When using setState just prior to getState, allow a brief delay (no
		more than 10ms) for the information to update in the sound engine.
		:param state_group: The name, short ID, GUID, or project path of the State Group.
		:return: The name and GUID of the active State value. If invalid, the values will be -1 and "".
		"""
		if isinstance(state_group, Name):
			state_group = f"StateGroup:{state_group}"
		elif isinstance(state_group, ShortID):
			state_group = f"Global:{state_group}"
		args = {"stateGroup": state_group}
		results = self._client.call("ak.soundengine.getState", args).get("return")
		return results.get("name"), results.get("id")
	
	def get_switch(self, switch_group: Name | ShortID | GUID | ProjectPath, game_object: GameObjectID) -> tuple[
		str, str]:
		"""
		https://www.audiokinetic.com/en/library/edge/?source=SDK&id=ak_soundengine_getswitch.html \n
		Gets the current state of a Switch Group for a given Game Object.
		:param switch_group: The name, short ID, or GUID of the Switch Group.
		:param game_object: The ID of the game object. Switches are always encapsulated by game objects.
		:return: The name and GUID of the active Switch value.
		"""
		if isinstance(switch_group, Name):
			switch_group = f"SwitchGroup:{switch_group}"
		elif isinstance(switch_group, ShortID):
			switch_group = f"Global:{switch_group}"
		args = {"switchGroup": switch_group, "gameObject": game_object}
		results = self._client.call("ak.soundengine.getSwitch", args).get("return")
		return results.get("name"), results.get("id")
	
	def load_bank(self, sound_bank: Name | ShortID | GUID) -> bool:
		"""
		https://www.audiokinetic.com/en/library/edge/?source=SDK&id=ak_soundengine_loadbank.html \n
		Load a SoundBank. See `AK::SoundEngine::LoadBank`.
		:param sound_bank: The name or short ID of the bank.
		:return: Whether the operation worked. True does not mean the bank was not loaded prior.
		"""
		args = {"soundBank": sound_bank}
		return self._client.call("ak.soundengine.loadBank", args) is not None
	
	def post_event(self, event: Name | ShortID | GUID, game_object: GameObjectID = GameObjectID.get_transport()) -> int:
		"""
		https://www.audiokinetic.com/en/library/edge/?source=SDK&id=ak_soundengine_postevent.html \n
		Asynchronously post an Event to the sound engine (by event ID). See `AK::SoundEngine::PostEvent`.
		:param event: The name, short ID, or GUID of the event to post.
		:param game_object: The ID of the game object the event should be posted on.
		:return: The Playing ID of the event. If the call failed, this will be -1.
		"""
		args = {"event": event, "gameObject": game_object}
		results = self._client.call("ak.soundengine.postEvent", args)
		return results.get("return") if results is not None else -1
	
	def post_msg_monitor(self, message: str) -> bool:
		"""
		https://www.audiokinetic.com/en/library/edge/?source=SDK&id=ak_soundengine_postmsgmonitor.html \n
		Display a message in the Profiler's Capture Log view.
		:param message: The message to display.
		:return: Whether this operation worked.
		"""
		args = {"message": message}
		return self._client.call("ak.soundengine.postMsgMonitor", args) is not None
	
	def post_trigger(self, trigger: Name | ShortID | GUID, game_object: GameObjectID = None) -> bool:
		"""
		https://www.audiokinetic.com/en/library/edge/?source=SDK&id=ak_soundengine_posttrigger.html \n
		Posts the specified Trigger. See `AK::SoundEngine::PostTrigger`.
		:param trigger: The name, short ID, or GUID of the trigger to post.
		:param game_object: The ID of the game object on which the trigger should be posted. If unspecified, the trigger
		will be posted globally.
		:return: Whether this operation worked. True does not mean IDs were all valid.
		"""
		args = {"trigger": trigger}
		if game_object is not None:
			args["gameObject"] = game_object
		return self._client.call("ak.soundengine.postTrigger", args) is not None
	
	def register_game_obj(self, obj_id: GameObjectID, obj_name: Name) -> bool:
		"""
		https://www.audiokinetic.com/en/library/edge/?source=SDK&id=ak_soundengine_registergameobj.html \n
		Register a game object. Registering a game object twice does nothing. Unregistering it once unregisters
		it no matter how many times it has been registered. See `AK::SoundEngine::RegisterGameObj`.
		:param obj_id: The ID of the game object to register.
		:param obj_name: The name of the game object to register. This is for monitoring purposes only.
		:return: Whether the call succeeded.
		"""
		args = {"gameObject": obj_id, "name": obj_name}
		return self._client.call("ak.soundengine.registerGameObj", args) is not None
	
	def reset_rtpc_value(self, rtpc: Name | GUID | ShortID, game_object: GameObjectID) -> bool:
		"""
		https://www.audiokinetic.com/en/library/2023.1.4_8496/?source=SDK&id=ak_soundengine_resetrtpcvalue.html \n
		Resets the value of a real-time parameter control to its default value, as specified in the Wwise
		project. See `AK::SoundEngine::ResetRTPCValue`. For a global operation, use GameObjectID.get_global().
		:param rtpc: The name, GUID, or short ID of the RTPC that should be reset to its default value.
		:param game_object: The game object ID (integer).
		:return: Whether the call succeeded. True does not mean a valid RTPC was necessarily reset.
		"""
		args = {"rtpc": rtpc, "gameObject": game_object}
		return self._client.call("ak.soundengine.resetRTPCValue", args) is not None
	
	def seek_on_event(self, event: Name | GUID | ShortID, game_object: GameObjectID, position: int | float,
	                  seek_to_nearest_marker: bool = False, playing_id: int = 0) -> bool:
		"""
		https://www.audiokinetic.com/en/library/edge/?source=SDK&id=ak_soundengine_seekonevent.html \n
		Seeks inside all playing objects that are referenced in Play Actions of the specified Event. See
		`AK::SoundEngine::SeekOnEvent`.
		:param event: The name, GUID, or short ID of the event to seek on.
		:param game_object: The ID of the GameObject that owns (encapsulates) the event. Note: this API uses uint32; this
		type has a maximum valid value is `4294967295`, therefore the default Transport and Global IDs are NOT supported.
		:param position: The position where to seek. Note: `int` implies milliseconds; `float` implies percentage.
		:param seek_to_nearest_marker: If true, the final seeking position is made equal to the nearest marker.
		:param playing_id: The playing ID for which the seek if to be applied.
		:return: Whether the call succeeded. True does not mean the Seek action necessarily worked.
		"""
		seek_type = "position" if isinstance(position, int) else "percent"
		args = {"event": event, "gameObject": game_object, seek_type: position,
		        "seekToNearestMarker": seek_to_nearest_marker, "playingId": playing_id}
		return self._client.call("ak.soundengine.seekOnEvent", args) is not None
	
	def set_default_listeners(self, listeners: set[GameObjectID]) -> bool:
		"""
		https://www.audiokinetic.com/en/library/edge/?source=SDK&id=ak_soundengine_setdefaultlisteners.html \n
		Sets the default active listeners for all subsequent game objects that are registered. See
		`AK::SoundEngine::SetDefaultListeners`.
		:param listeners: The array of listener game object IDs. Game objects must have been previously registered.
		:return: Whether the call succeeded. True does not mean the informed IDs were all valid.
		"""
		args = {"listeners": list(listeners), "numListeners": len(listeners)}
		return self._client.call("ak.soundengine.setDefaultListeners", args) is not None
	
	def set_game_object_aux_send_values(self, game_obj: GameObjectID,
	                                    aux_send_values: tuple[AuxSendValue, ...]) -> bool:
		"""
		https://www.audiokinetic.com/en/library/edge/?source=SDK&id=ak_soundengine_setgameobjectauxsendvalues.html \n
		Sets the Auxiliary Busses to route the specified game object. See `AK::SoundEngine::SetGameObjectAuxSendValues`.
		:param game_obj: The game object ID associated with this operation.
		:param aux_send_values: The aux send values to set.
		:return: Whether the call succeeded. True does not mean the volume necessarily changed (e.g. invalid IDs).
		"""
		args = {"gameObject": game_obj, "auxSendValues": []}
		for aux_send_value in aux_send_values:
			args["auxSendValues"].append({"listener": aux_send_value.listener,
			                              "auxBus": aux_send_value.aux_bus,
			                              "controlValue": aux_send_value.control_value})
		return self._client.call("ak.soundengine.setGameObjectOutputBusVolume", args) is not None
	
	def set_game_object_output_bus_volume(self, emitter: GameObjectID, listener: GameObjectID,
	                                      control_value: float) -> bool:
		"""
		https://www.audiokinetic.com/en/library/edge/?source=SDK&id=ak_soundengine_setgameobjectoutputbusvolume.html \n
		Set the output bus volume (direct) to be used for the specified game object. See
		`AK::SoundEngine::SetGameObjectOutputBusVolume`.
		:param emitter: The ID of the emitter game object.
		:param listener: The ID of the listener game object.
		:param control_value: A multiplier where 0 means silence and 1 means no change. Therefore, values between 0 and
		1 attenuate the sound, and values greater than 1 amplify it.
		:return: Whether the call succeeded. True does not mean the volume necessarily changed (e.g. invalid IDs).
		"""
		args = {"emitter": emitter, "listener": listener, "controlValue": control_value}
		return self._client.call("ak.soundengine.setGameObjectAuxSendValues", args) is not None
	
	def set_listeners(self, emitter: GameObjectID, listeners: set[GameObjectID]) -> bool:
		"""
		https://www.audiokinetic.com/en/library/edge/?source=SDK&id=ak_soundengine_setlisteners.html \n
		Sets a single game object's active listeners. By default, all new game objects have no listeners active,
		but this behavior can be overridden with `SetDefaultListeners()`. Inactive listeners are not computed. See
		`AK::SoundEngine::SetListeners`.
		:param emitter: The ID of the emitter Game Object to set listeners for.
		:param listeners: The ID of the listeners being set.
		:return: Whether the call succeeded. Note: passing unregistered IDs will cause no change, but the function will
		still return True.
		"""
		args = {"emitter": emitter, "listeners": list(listeners)}
		return self._client.call("ak.soundengine.setListeners", args) is not None
	
	def set_listener_spatialization(self, listener: GameObjectID, spatialized: bool, channel_config: ESpeakerBitMask,
	                                volume_offsets: tuple[float, ...]) -> bool:
		"""
		https://www.audiokinetic.com/en/library/edge/?source=SDK&id=ak_soundengine_setlistenerspatialization.html \n
		Sets a listener's spatialization parameters. This lets you define listener-specific volume offsets for
		each audio channel. See `AK::SoundEngine::SetListenerSpatialization`.
		:param listener: The ID of the listener.
		:param spatialized: Whether the listener should be spatialized.
		:param channel_config: The channel configuration (e.g. 5.1).
		:param volume_offsets: The volume offsets. Make sure this matches the amount of channels.
		:return: Whether the call succeeded. True does not mean the arguments where all valid.
		"""
		args = {"listener": listener, "spatialized": spatialized,
		        "channelConfig": channel_config.value, "volumeOffsets": list(volume_offsets)}
		return self._client.call("ak.soundengine.setListenerSpatialization", args) is not None
	
	def set_multiple_positions(self):
		"""
		https://www.audiokinetic.com/en/library/edge/?source=SDK&id=ak_soundengine_setmultiplepositions.html \n
		Sets multiple positions for a single game object. Setting multiple positions for a single game object is
		a way to simulate multiple emission sources while using the resources of only one voice. This can be used
		to simulate wall openings, area sounds, or multiple objects emitting the same sound in the same area. See
		`AK::SoundEngine::SetMultiplePositions`.
		"""
	
	def set_object_obstruction_and_occlusion(self, emitter: GameObjectID, listener: GameObjectID,
	                                         obstruction_level: float, occlusion_level: float) -> bool:
		"""
		https://www.audiokinetic.com/en/library/edge/?source=SDK&id=ak_soundengine_setobjectobstructionandocclusion.html \n
		Set a game object's obstruction and occlusion levels. This function is used to affect how an object
		should be heard by a specific listener. See `AK::SoundEngine::SetObjectObstructionAndOcclusion`.
		:param emitter: The ID of the emitter.
		:param listener: The ID of the listener.
		:param obstruction_level: The level of obstruction. Range: 0.0f to 1.0f.
		:param occlusion_level: The level of occlusion. Range: 0.0f to 1.0f.
		:return: Whether the call succeeded. True does not mean the arguments where all valid.
		"""
		args = {"emitter": emitter, "listener": listener, "obstructionLevel": obstruction_level,
		        "occlusionLevel": occlusion_level}
		return self._client.call("ak.soundengine.setObjectObstructionAndOcclusion", args) is not None
	
	def set_position(self, game_obj: GameObjectID, orientation_front: Vector3, orientation_top: Vector3, position: Vector3):
		"""
		https://www.audiokinetic.com/en/library/edge/?source=SDK&id=ak_soundengine_setposition.html \n
		Sets the position of a game object. See `AK::SoundEngine::SetPosition`.
		:param game_obj: The ID of the game object to set the position for.
		:param orientation_front: The orientation (front).
		:param orientation_top: The orientation (top).
		:param position: The position to set.
		:return: Whether the call succeeded.
		"""
		args = {"gameObject": game_obj, "position": dict()}
		args["position"]["orientationFront"] = {"x": orientation_front.x, "y": orientation_front.y, "z": orientation_front.z}
		args["position"]["orientationTop"] = {"x": orientation_top.x, "y": orientation_top.y, "z": orientation_top.z}
		args["position"]["position"] = {"x": position.x, "y": position.y, "z": position.z}
		return self._client.call("ak.soundengine.setPosition", args) is not None
	
	def set_rtpc_value(self, rtpc: GUID | Name | ShortID, value: float,
	                   game_obj: GameObjectID = GameObjectID.get_global()) -> bool:
		"""
		https://www.audiokinetic.com/en/library/edge/?source=SDK&id=ak_soundengine_setrtpcvalue.html \n
		Sets the value of a real-time parameter control. See `AK::SoundEngine::SetRTPCValue`.
		:param rtpc: The GUID, name, or short ID of the RTPC to set a new value for.
		:param value: The new value of the RTPC.
		:param game_obj: If specified, the RTPC will be set locally. Else, it will be set globally.
		:return: Whether this call succeeded. True does not necessarily mean the RTPC, value, and game object were valid.
		"""
		args = {"rtpc": rtpc, "value": value}
		if game_obj is not None:
			args["gameObject"] = game_obj
		return self._client.call("ak.soundengine.setRTPCValue", args) is not None
	
	def set_scaling_factor(self, game_obj: GameObjectID, attenuation_scaling_factor: float) -> bool:
		"""
		https://www.audiokinetic.com/en/library/edge/?source=SDK&id=ak_soundengine_setscalingfactor.html \n
		Sets the scaling factor of a game object. You can modify the attenuation computations on this game object
		to simulate sounds with a larger or smaller affected areas. See `AK::SoundEngine::SetScalingFactor`.
		:param game_obj: The ID of the game object.
		:param attenuation_scaling_factor: The scaling factor, where 1 means 100%, 0.5 means 50%, 2 means 200%, and so on.
		:return: Whether the call succeeded. True does not mean the arguments where all valid.
		"""
		args = {"gameObject": game_obj, "attenuationScalingFactor": attenuation_scaling_factor}
		return self._client.call("ak.soundengine.setScalingFactor", args) is not None
	
	def set_state(self, state_group: GUID | Name | ShortID, state_value: GUID | Name | ShortID) -> bool:
		"""
		https://www.audiokinetic.com/en/library/edge/?source=SDK&id=ak_soundengine_setstate.html \n
		Sets the State of a State Group. See `AK::SoundEngine::SetState`.
		:param state_group: The GUID, Name, or Short ID of the state group.
		:param state_value: The GUID, Name, or Short ID of the state to set.
		:return: Whether the call succeeded. True does not mean the arguments where all valid.
		"""
		args = {"stateGroup": state_group, "state": state_value}
		return self._client.call("ak.soundengine.setState", args) is not None
	
	def set_switch(self, switch_group: GUID | Name | ShortID, switch_value: GUID | Name | ShortID,
	               game_obj: GameObjectID) -> bool:
		"""
		https://www.audiokinetic.com/en/library/edge/?source=SDK&id=ak_soundengine_setswitch.html \n
		Sets the State of a Switch Group. See `AK::SoundEngine::SetSwitch`.
		:param switch_group: The GUID, Name, or Short ID of the switch group.
		:param switch_value: The GUID, Name, or Short ID of the switch to set.
		:param game_obj: The ID of the game object.
		:return: Whether the call succeeded. True does not mean the arguments where all valid.
		"""
		args = {"switchGroup": switch_group, "switchState": switch_value, "gameObject": game_obj}
		return self._client.call("ak.soundengine.setSwitch", args) is not None
	
	def stop_all(self, game_obj: GameObjectID):
		"""
		https://www.audiokinetic.com/en/library/edge/?source=SDK&id=ak_soundengine_stopall.html \n
		Stop playing the current content associated to the specified game object ID. If no game object is
		specified, all sounds are stopped. See `AK::SoundEngine::StopAll`.
		:param game_obj: The ID of the game object.
		:return: Whether the call succeeded. True does not mean the arguments where all valid.
		"""
		args = {"gameObject": game_obj}
		return self._client.call("ak.soundengine.stopAll", args) is not None
	
	def stop_playing_id(self, playing_id: int, transition_duration: int, fade_curve: int):
		"""
		https://www.audiokinetic.com/en/library/edge/?source=SDK&id=ak_soundengine_stopplayingid.html \n
		Stops the current content, associated to the specified playing ID, from playing. See
		`AK::SoundEngine::StopPlayingID`.
		:param playing_id: The Playing ID to be stopped.
		:param transition_duration: The fade duration for the transition (ms).
		:param fade_curve: The curve type to be used in the transition. Uses values from AkCurveInterpolation. Range: [0,9].
		:return: Whether the call succeeded. True does not mean the arguments where all valid.
		"""
		args = {"playingId": playing_id, "transitionDuration": transition_duration, "fadeCurve": fade_curve}
		return self._client.call("ak.soundengine.stopPlayingID", args) is not None
	
	def unload_bank(self, sound_bank: Name | ShortID | GUID) -> bool:
		"""
		https://www.audiokinetic.com/en/library/edge/?source=SDK&id=ak_soundengine_unloadbank.html \n
		Unload a SoundBank. See `AK::SoundEngine::UnloadBank`.
		:param sound_bank: The name, short ID, or GUID of the bank to unload.
		:return: Whether the operation succeeded. True does not mean the bank was previously loaded.
		"""
		args = {"soundBank": sound_bank}
		return self._client.call("ak.soundengine.unloadBank", args) is not None
	
	def unregister_game_obj(self, obj_id: int) -> bool:
		"""
		https://www.audiokinetic.com/en/library/edge/?source=SDK&id=ak_soundengine_unregistergameobj.html \n
		Unregisters a game object. Registering a game object twice does nothing. Unregistering it once
		unregisters it no matter how many times it has been registered. Unregistering a game object while it is
		in use is allowed, but the control over the parameters of this game object is lost. For example,
		say a sound associated with this game object is a 3D moving sound. It stops moving when the game object
		is unregistered, and there is no way to regain control over the game object. See
		`AK::SoundEngine::UnregisterGameObj`.
		:param obj_id: The ID of the game object to unregister.
		:return: Whether the call succeeded. True does not mean the arguments where all valid.
		"""
		args = {"gameObject": obj_id}
		return self._client.call("ak.soundengine.unregisterGameObj", args) is not None
>>>>>>> 4bc300ff
<|MERGE_RESOLUTION|>--- conflicted
+++ resolved
@@ -5,325 +5,6 @@
 
 
 class SoundEngine:
-<<<<<<< HEAD
-    """ak.soundengine"""
-
-    def __init__(self, client: _WaapiClient):
-        """
-        Constructor.
-        :param client: The WAAPI client to use.
-        """
-        self._client = client
-
-    def execute_action_on_event(self, event: Name | ShortID | GUID, action_type: EAkActionOnEventType, game_object: int,
-                                transition_duration: int, fade_curve: EAkCurveInterpolation) -> dict:
-        """
-        https://www.audiokinetic.com/en/library/edge/?source=SDK&id=ak_soundengine_executeactiononevent.html \n
-        Executes an action on all nodes that are referenced in the specified event in a Play action.
-        :param event: The name, short ID, or GUID of the event.
-        :param action_type: The type of action (e.g. Play).
-        :param game_object: The ID of the game object.
-        :param transition_duration: The fade duration in milliseconds.
-        :param fade_curve: The curve to use for the fade.
-        :return: If the call succeeds, this function will return an empty dictionary.
-        """
-        args = {"event": event, "actionType": action_type, "gameObject": game_object,
-                "transitionDuration": transition_duration, "fadeCurve": fade_curve}
-        return self._client.call("ak.soundengine.executeActionOnEvent", args)
-
-    def get_state(self, state_group: Name | ShortID | GUID | ProjectPath) -> tuple[str, str]:
-        """
-        https://www.audiokinetic.com/en/library/edge/?source=SDK&id=ak_soundengine_getstate.html \n
-        Gets the current state of a State Group. When using setState just prior to getState, allow a brief delay (no
-        more than 10ms) for the information to update in the sound engine.
-        :param state_group: The name, short ID, or project path of the State Group.
-        :return: The name and GUID of the active State value. If invalid, the values will be -1 and "".
-        """
-        if isinstance(state_group, Name):
-            state_group = f"StateGroup:{state_group}"
-        elif isinstance(state_group, ShortID):
-            state_group = f"Global:{state_group}"
-        args = {"stateGroup": state_group}
-        results = self._client.call("ak.soundengine.getState", args).get("return")
-        return results.get("name"), results.get("id")
-
-    def get_switch(self, switch_group: Name | ShortID | GUID | ProjectPath, game_object: int) -> tuple[str, str]:
-        """
-        https://www.audiokinetic.com/en/library/edge/?source=SDK&id=ak_soundengine_getswitch.html \n
-        Gets the current state of a Switch Group for a given Game Object.
-        :param switch_group: The name, short ID, or GUID of the Switch Group.
-        :param game_object: The ID of the game object. Switches are always encapsulated by game objects.
-        :return: The name and GUID of the active Switch value.
-        """
-        if isinstance(switch_group, Name):
-            switch_group = f"SwitchGroup:{switch_group}"
-        elif isinstance(switch_group, ShortID):
-            switch_group = f"Global:{switch_group}"
-        args = {"switchGroup": switch_group, "gameObject": game_object}
-        results = self._client.call("ak.soundengine.getSwitch", args).get("return")
-        return results.get("name"), results.get("id")
-
-    def load_bank(self, sound_bank: Name | ShortID | GUID) -> bool:
-        """
-        https://www.audiokinetic.com/en/library/edge/?source=SDK&id=ak_soundengine_loadbank.html \n
-        Load a SoundBank. See `AK::SoundEngine::LoadBank`.
-        :param sound_bank: The name or short ID of the bank.
-        :return: Whether the operation worked
-        """
-        args = {"soundBank": sound_bank}
-        return self._client.call("ak.soundengine.loadBank", args) is not None
-
-    def post_event(self, event: Name | ShortID | GUID, game_object: int) -> int:
-        """
-        https://www.audiokinetic.com/en/library/edge/?source=SDK&id=ak_soundengine_postevent.html \n
-        Asynchronously post an Event to the sound engine (by event ID). See `AK::SoundEngine::PostEvent`.
-        :param event: The name, short ID, or GUID of the event to post.
-        :param game_object: The ID of the game object the event should be posted on.
-        :return: The Playing ID of the event.
-        """
-        args = {"event": event, "gameObject": game_object}
-        return self._client.call("ak.soundengine.postEvent", args).get("return")
-
-    def post_msg_monitor(self, message: str) -> bool:
-        """
-        https://www.audiokinetic.com/en/library/edge/?source=SDK&id=ak_soundengine_postmsgmonitor.html ]n
-        Display a message in the Profiler's Capture Log view.
-        :param message: The message to display.
-        :return: Whether this operation worked.
-        """
-        args = {"message": message}
-        return self._client.call("ak.soundengine.postMsgMonitor", args) is not None
-
-    def post_trigger(self, trigger: Name | ShortID | GUID, game_object: int = None) -> bool:
-        """
-        https://www.audiokinetic.com/en/library/edge/?source=SDK&id=ak_soundengine_posttrigger.html \n
-        Posts the specified Trigger. See `AK::SoundEngine::PostTrigger`.
-        :param trigger: The name, short ID, or GUID of the trigger to post.
-        :param game_object: The ID of the game object on which the trigger should be posted. If unspecified, the trigger
-        will be posted globally.
-        :return: Whether this operation worked.
-        """
-        args = {"trigger": trigger}
-        if game_object is not None:
-            args["gameObject"] = game_object
-        return self._client.call("ak.soundengine.postTrigger", args) is not None
-
-    def register_game_obj(self, obj_id: int, obj_name: Name) -> bool:
-        """
-        https://www.audiokinetic.com/en/library/edge/?source=SDK&id=ak_soundengine_registergameobj.html \n
-        Register a game object. Registering a game object twice does nothing. Unregistering it once unregisters
-        it no matter how many times it has been registered. See `AK::SoundEngine::RegisterGameObj`.
-        :param obj_id: The ID of the game object to register.
-        :param obj_name: The name of the game object to register. This is for monitoring purposes only.
-        :return: Whether the call succeeded.
-        """
-        args = {"gameObject": obj_id, "name": obj_name}
-        return self._client.call("ak.soundengine.registerGameObj", args) is not None
-
-    def reset_rtpc_value(self, rtpc: Name | ShortID | GUID, game_object: int = None) -> bool:
-        """
-        https://www.audiokinetic.com/en/library/edge/?source=SDK&id=ak_soundengine_resetrtpcvalue.html \n
-        Resets the value of a real-time parameter control to its default value, as specified in the Wwise
-        project. See `AK::SoundEngine::ResetRTPCValue`.
-        :param rtpc: The name, short ID, or GUID of the RTPC parameter to reset.
-        :param game_object: The ID of the game object on which the RTPC should be reset. If not specified, the RTPC
-        value will be reset globally.
-        :return: Whether this operation succeeded.
-        """
-        args = {"rtpc": rtpc}
-        if game_object is not None:
-            args["gameObject"] = game_object
-        return self._client.call("ak.soundengine.resetRTPCValue", args) is not None
-
-    def seek_on_event(self, event: Name | ShortID | GUID, game_object: int = None, position: int = None,
-                      percent: float = None, seek_to_nearest_marker: bool = None, playing_id: int = None) -> bool:
-        """
-        https://www.audiokinetic.com/en/library/edge/?source=SDK&id=ak_soundengine_seekonevent.html \n
-        Seeks inside all playing objects that are referenced in Play Actions of the specified Event. See
-        `AK::SoundEngine::SeekOnEvent`.
-        :param event: The name, short ID, or GUID of th event parameter to seek.
-        :param game_object: The ID of the associated game object.
-        :param position: The position where playback should restart, in milliseconds.
-        :param percent: The position where playback should restart, expressed in a percentage of the total duration,
-        between 0 and 1f.
-        :param seek_to_nearest_marker: If true, the final seeking position is made equal to the nearest marker.
-        :param playing_id: Specifies the playing ID for which the seek is to be applied.
-        :return: Whether the command was queued or if the Event ID is unknown.
-        """
-        args = ({"event": event, "position": position, "seekToNearestMarker": seek_to_nearest_marker,
-                 "playingID": playing_id} |
-                {"event": event, "percent": percent, "seekToNearestMarker": seek_to_nearest_marker,
-                 "playingID": playing_id})
-        if game_object is not None:
-            args["gameObject"] = game_object
-        return self._client.call("ak.soundengine.seekOnEvent", args) is not None
-
-    def set_default_listeners(self, listeners: []) -> bool:
-        """
-        https://www.audiokinetic.com/en/library/edge/?source=SDK&id=ak_soundengine_setdefaultlisteners.html \n
-        Sets the default active listeners for all subsequent game objects that are registered. See
-        `AK::SoundEngine::SetDefaultListeners`.
-        :param listeners: The array of listener game object IDs. Game objects must have been previously registered.
-        :return: Always True
-        """
-        num_listeners = len(listeners)
-        args = {"listeners": listeners,"numListeners": num_listeners}
-        return self._client.call("ak.soundengine.setDefaultListeners", args) is not None
-
-    def set_game_object_aux_send_values(self, game_object: int = None, aux_send_values: [] = None) -> bool:
-        """
-        https://www.audiokinetic.com/en/library/edge/?source=SDK&id=ak_soundengine_setgameobjectauxsendvalues.html \n
-        Sets the Auxiliary Busses to route the specified game object. See
-        `AK::SoundEngine::SetGameObjectAuxSendValues`.
-        :param game_object: The ID of the game object that the auxiliary busses will route.
-        :param aux_send_values: The array of AkAuxSendValues structures.
-        :param num_send_values: The number of auxiliary busses at the pointer's address.
-        :return: Whether this operation succeeded.
-        """
-        num_send_values = len(aux_send_values)
-        args = {"gameObject": game_object, "auxSendValues": aux_send_values, "numSendValues": num_send_values}
-        return self._client.call("ak.soundengine.setGameObjectAuxSendValues", args) is not None
-
-    def set_game_object_output_bus_volume(self, emitter: int, listener: int, control_value: float) -> bool:
-        """
-        https://www.audiokinetic.com/en/library/edge/?source=SDK&id=ak_soundengine_setgameobjectoutputbusvolume.html
-        Set the output bus volume (direct) to be used for the specified game object. See
-        `AK::SoundEngine::SetGameObjectOutputBusVolume`.
-        :param emitter: The ID of the game object that is emitting.
-        :param listener: The ID of the listener.
-        :param control_value: The multiplier that attenuates or amplifies the sound.
-        :return: Whether this operation succeeded.
-        """
-        args = {"emitter": emitter, "listener": listener, "controlValue": control_value}
-        return self._client.call("ak.soundengine.setGameObjectOutputBusVolume", args) is not None
-
-    def set_listeners(self, emitter: int, listeners: []) -> bool:
-        """
-        https://www.audiokinetic.com/en/library/edge/?source=SDK&id=ak_soundengine_setlisteners.html
-        Sets a single game object's active listeners. By default, all new game objects have no listeners active,
-        but this behavior can be overridden with `SetDefaultListeners()`. Inactive listeners are not computed. See
-        `AK::SoundEngine::SetListeners`.
-        :param emitter: The game object to set listeners for.
-        :param listeners: The array of listener game object IDs. Gae objects must have been previously registered.
-        :return: Whether this operation succeeded.
-        """
-        num_listeners = len(listeners)
-        args = {"emitter": emitter, "listeners": listeners, "numListeners": num_listeners}
-        return self._client.call("ak.soundengine.setListeners", args) is not None
-
-    def set_listener_spatialization(self, listener: int, spatialized: bool, channel_config: int,
-                                    volume_offsets: []) -> bool:
-        """
-        https://www.audiokinetic.com/en/library/edge/?source=SDK&id=ak_soundengine_setlistenerspatialization.html \n
-        Sets a listener's spatialization parameters. This lets you define listener-specific volume offsets for
-        each audio channel. See `AK::SoundEngine::SetListenerSpatialization`.
-        :param listener: The listener game object to set spatialization.
-        :param spatialized: Spatialization toggle.
-        :param channel_config: The channel configuration associated with parameter volumeOffsets.
-        :param volume_offsets: The array of per-speaker volume offsets, in decibels.
-        :return: Whether the message was successfully posted to the sound engine queue.
-        """
-        args = {"listener": listener, "spatialized": spatialized, "channelConfig": channel_config,
-                "volumeOffsets": volume_offsets}
-        return self._client.call("ak.soundengine.setListenerSpatialization", args) is not None
-
-    def set_multiple_positions(self, game_object: int, positions: [], multi_position_type: int) -> bool:
-        """
-        https://www.audiokinetic.com/en/library/edge/?source=SDK&id=ak_soundengine_setmultiplepositions.html \n
-        Sets multiple positions for a single game object. Setting multiple positions for a single game object is
-        a way to simulate multiple emission sources while using the resources of only one voice. This can be used
-        to simulate wall openings, area sounds, or multiple objects emitting the same sound in the same area. See
-        `AK::SoundEngine::SetMultiplePositions`.
-        :param game_object: The game object to have multiple positions.
-        :param positions: The array of positions to apply to the game object.
-        :param multi_position_type: The multi-position type. Range: [0,2] (SingleSource, MultiSources, MultiDirections).
-        :return: Whether the operation was successful.
-        """
-        num_positions = len(positions)
-        args = {"gameObject": game_object, "positions": positions, "numPositions": num_positions,
-                "multiPositionType": multi_position_type}
-        return self._client.call("ak.soundengine.setMultiplePositions", args) is not None
-
-    def set_object_obstruction_and_occlusion(self, emitter: int, listener: int, obstruction_level: float,
-                                             occlusion_level: float) -> bool:
-        """
-        https://www.audiokinetic.com/en/library/edge/?source=SDK&id=ak_soundengine_setobjectobstructionandocclusion.html
-        Set a game object's obstruction and occlusion levels. This function is used to affect how an object
-        should be heard by a specific listener. See `AK::SoundEngine::SetObjectObstructionAndOcclusion`.
-        :param emitter: The game object ID of the emitter.
-        :param listener: The game object ID of the listener.
-        :param obstruction_level: The obstruction level [0.0f to 1.0f]
-        :param occlusion_level: The occlusion level [0.0f to 1.0f]
-        :return: Whether the operation was successful
-        """
-        args = {"emitter": emitter, "listener": listener, "obstructionLevel": obstruction_level,
-                "occlusionLevel": occlusion_level}
-        return self._client.call("ak.soundengine.setObjectObstructionAndOcclusion", args) is not None
-
-    def set_position(self, game_object: int, position):
-        """
-        https://www.audiokinetic.com/en/library/edge/?source=SDK&id=ak_soundengine_setposition.html \n
-        Sets the position of a game object. See `AK::SoundEngine::SetPosition`.
-        """
-
-    def set_rtpc_value(self):
-        """
-        Sets the value of a real-time parameter control. See `AK::SoundEngine::SetRTPCValue`.
-        """
-
-    def set_scaling_factor(self):
-        """
-        Sets the scaling factor of a game object. You can modify the attenuation computations on this game object
-        to simulate sounds with a larger or smaller affected areas. See `AK::SoundEngine::SetScalingFactor`.
-        """
-
-    def set_state(self):
-        """
-        Sets the State of a State Group. See `AK::SoundEngine::SetState`.
-        """
-
-    def set_switch(self):
-        """
-        Sets the State of a Switch Group. See `AK::SoundEngine::SetSwitch`.
-        """
-
-    def stop_all(self):
-        """
-        Stop playing the current content associated to the specified game object ID. If no game object is
-        specified, all sounds are stopped. See `AK::SoundEngine::StopAll`.
-        """
-
-    def stop_playing_id(self):
-        """
-        Stops the current content, associated to the specified playing ID, from playing. See
-        `AK::SoundEngine::StopPlayingID`.
-        """
-
-    def unload_bank(self, sound_bank: Name | ShortID | GUID) -> bool:
-        """
-        https://www.audiokinetic.com/en/library/edge/?source=SDK&id=ak_soundengine_unloadbank.html \n
-        Unload a SoundBank. See `AK::SoundEngine::UnloadBank`.
-        :param sound_bank: The name, short ID, or GUID of the bank to unload.
-        :return: Whether the operation succeeded.
-        """
-        args = {"soundBank": sound_bank}
-        return self._client.call("ak.soundengine.unloadBank", args) is not None
-
-    def unregister_game_obj(self, obj_id: int) -> bool:
-        """
-        https://www.audiokinetic.com/en/library/edge/?source=SDK&id=ak_soundengine_unregistergameobj.html \n
-        Unregisters a game object. Registering a game object twice does nothing. Unregistering it once
-        unregisters it no matter how many times it has been registered. Unregistering a game object while it is
-        in use is allowed, but the control over the parameters of this game object is lost. For example,
-        say a sound associated with this game object is a 3D moving sound. It stops moving when the game object
-        is unregistered, and there is no way to regain control over the game object. See
-        `AK::SoundEngine::UnregisterGameObj`.
-        :param obj_id: The ID of the game object to unregister.
-        :return: Whether this operation worked.
-        """
-        args = {"gameObject": obj_id}
-        return self._client.call("ak.soundengine.unregisterGameObj", args) is not None
-=======
 	"""ak.soundengine"""
 	
 	def __init__(self, client: _WaapiClient):
@@ -683,5 +364,4 @@
 		:return: Whether the call succeeded. True does not mean the arguments where all valid.
 		"""
 		args = {"gameObject": obj_id}
-		return self._client.call("ak.soundengine.unregisterGameObj", args) is not None
->>>>>>> 4bc300ff
+		return self._client.call("ak.soundengine.unregisterGameObj", args) is not None