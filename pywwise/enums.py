from enum import Enum as _Enum, IntEnum as _IntEnum, StrEnum as _StrEnum


class EActionOnEventType(_IntEnum):
	"""Enumeration of available actions to be executed on an event (see `ak.soundengine.execute_action_on_event`)."""
	
	STOP = 0
	"""Stop"""
	
	PAUSE = 1
	"""Pause"""
	
	RESUME = 2
	"""Resume"""
	
	BREAK = 3
	"""Break"""
	
	RELEASE_ENVELOPE = 4
	"""Release Envelope"""


class ECurveInterpolation(_IntEnum):
	"""Enumeration of available curves for interpolation."""
	
	SINE = 0
	"""y = sin((PI/2)x)"""
	
	LOG1 = 1
	"""y = log2(1+x)"""
	
	INV_S_CURVE = 2
	"""y = 1 - (1-x)^2"""
	
	LINEAR = 3
	"""y = x"""
	
	S_CURVE = 4
	"""y = x^2 * (3-2x)"""
	
	EXP_1 = 5
	"""y = x^2"""
	
	SINE_RECIP = 6
	"""y = 1 - sin((PI/2)(1-x))"""
	
	EXP_3 = 7
	"""y = x^3"""
	
	_LAST_FADE_CURVE = 8
	"""y = last used function"""
	
	CONSTANT = 9
	"""y = 1"""


class ESpeakerBitMask(_IntEnum):
	"""Enumeration of common speaker bit masks."""
	
	_FRONT_LEFT = 0x1
	"""Front left."""
	_FRONT_RIGHT = 0x2
	"""Front right."""
	_FRONT_CENTER = 0x4
	"""Front centre."""
	_LOW_FREQUENCY = 0x8
	"""Low-frequency."""
	_BACK_LEFT = 0x10
	"""Rear left."""
	_BACK_RIGHT = 0x20
	"""Rear right."""
	_BACK_CENTER = 0x100
	"""Rear centre."""
	_SIDE_LEFT = 0x200
	"""Side left."""
	_SIDE_RIGHT = 0x400
	"""Side right."""
	_TOP = 0x800
	"""Top centre."""
	_HEIGHT_FRONT_LEFT = 0x1000
	"""Front left."""
	_HEIGHT_FRONT_CENTER = 0x2000
	"""Front centre."""
	_HEIGHT_FRONT_RIGHT = 0x4000
	"""Front right."""
	_HEIGHT_BACK_LEFT = 0x8000
	"""Rear left."""
	_HEIGHT_BACK_CENTER = 0x10000
	"""Rear centre."""
	_HEIGHT_BACK_RIGHT = 0x20000
	"""Rear right."""
	
	LFE = _LOW_FREQUENCY
	"""0.1"""
	MONO = _FRONT_CENTER
	"""1.0"""
	
	STEREO = _FRONT_LEFT | _FRONT_RIGHT
	"""2.0"""
	STEREO_LFE = STEREO | LFE
	"""2.1"""
	
	TRI = STEREO | MONO
	"""3.0"""
	
	QUAD = STEREO | _SIDE_LEFT | _SIDE_RIGHT
	"""4.0"""
	
	_FIVE_ZERO = MONO | QUAD
	"""5.0"""
	FIVE_ONE = _FIVE_ZERO | LFE
	"""5.1"""
	FIVE_ONE_TWO = FIVE_ONE | _HEIGHT_FRONT_LEFT | _HEIGHT_FRONT_RIGHT
	"""5.1.2"""
	
	_SEVEN_ZERO = _FIVE_ZERO | _BACK_LEFT | _BACK_RIGHT
	"""7.0"""
	SEVEN_ONE = _SEVEN_ZERO | LFE
	"""7.1"""
	SEVEN_ONE_TWO = SEVEN_ONE | _HEIGHT_FRONT_LEFT | _HEIGHT_FRONT_RIGHT
	"""7.1.2"""
	SEVEN_ONE_FOUR = SEVEN_ONE | _HEIGHT_FRONT_LEFT | _HEIGHT_FRONT_RIGHT | _HEIGHT_BACK_LEFT | _HEIGHT_BACK_RIGHT
	"""7.1.4"""
	
	AMBISONICS_1ST = 0x0
	"""Ambisonics 1st order"""
	
	AMBISONICS_2ND = 0x0
	"""Ambisonics 2nd order"""
	
	AMBISONICS_3RD = 0x0
	"""Ambisonics 3rd order"""
	
	AMBISONICS_4TH = 0x0
	"""Ambisonics 4th order"""
	
	AMBISONICS_5TH = 0x0
	"""Ambisonics 5th order"""
	
	def get_name(self) -> str:  # _Self is not compatible with staticmethod.
		"""
		Gets the name of the speaker as shown in the docstring (documentation).
		:return: A string with the name of the speaker bit mask. If invalid, the returned string will contain "None".
		"""
		match self.value:
			case ESpeakerBitMask.LFE:
				return "0.1"
			case ESpeakerBitMask.MONO:
				return "1.0"
			case ESpeakerBitMask.STEREO:
				return "2.0"
			case ESpeakerBitMask.STEREO_LFE:
				return "2.1"
			case ESpeakerBitMask.TRI:
				return "3.0"
			case ESpeakerBitMask.QUAD:
				return "4.0"
			case ESpeakerBitMask._FIVE_ZERO:
				return "5.0"
			case ESpeakerBitMask.FIVE_ONE:
				return "5.1"
			case ESpeakerBitMask.FIVE_ONE_TWO:
				return "5.1.2"
			case ESpeakerBitMask._SEVEN_ZERO:
				return "7.0"
			case ESpeakerBitMask.SEVEN_ONE:
				return "7.1"
			case ESpeakerBitMask.SEVEN_ONE_TWO:
				return "7.1.2"
			case ESpeakerBitMask.SEVEN_ONE_FOUR:
				return "7.1.4"
			case ESpeakerBitMask.AMBISONICS_1ST:
				return "Ambisonics 1st order"
			case ESpeakerBitMask.AMBISONICS_2ND:
				return "Ambisonics 2nd order"
			case ESpeakerBitMask.AMBISONICS_3RD:
				return "Ambisonics 3rd order"
			case ESpeakerBitMask.AMBISONICS_4TH:
				return "Ambisonics 4th order"
			case ESpeakerBitMask.AMBISONICS_5TH:
				return "Ambisonics 5th order"


class EBasePlatform(_StrEnum):
	"""An enumeration of all available base platforms."""
	
	ANDROID = "Android"
	"""Android devices."""
	
	IOS = "iOS"
	"""iOS devices."""
	
	LINUX = "Linux"
	"""Linux devices."""
	
	MAC = "Mac"
	"""macOS devices."""
	
	SWITCH = "Switch"
	"""Nintendo Switch."""
	
	PS4 = "PS4"
	"""Sony PlayStation 4."""
	
	PS5 = "PS5"
	"""Sony PlayStation 5"""
	
	WINDOWS = "Windows"
	"""Microsoft Windows"""
	
	XONE = "XboxOne"
	"""Xbox One."""
	
	XSERIES = "XboxSeriesX"
	"""Xbox Series (S and X)."""


class EBitDepth(_StrEnum):
	"""An enumeration of supported bit depths."""
	
	INT_16 = "int16"
	"""16-bit integer"""
	
	FLOAT_32 = "float32"
	"32-bit floating-point number."


class ESampleRate(_IntEnum):
	"""An enumeration of Sample Rates."""
	
	SR_48000 = 48000
	"""48kHz"""
	
	SR_44100 = 44100
	"""44.1kHz"""
	
	SR_36000 = 36000
	"""36kHz"""
	
	SR_32000 = 32000
	"""32kHz"""
	
	SR_28000 = 28000
	"""28kHz"""
	
	SR_24000 = 24000
	"""24kHz"""
	
	SR_22050 = 22050
	"""22.05kHz"""
	
	SR_20000 = 20000
	"""20kHz"""
	
	SR_18000 = 18000
	"""18kHz"""
	
	SR_16000 = 16000
	"""16kHz"""
	
	SR_14000 = 14000
	"""14kHz"""
	
	SR_12000 = 12000
	"""12kHz"""
	
	SR_11025 = 11025
	"""11.025kHz"""
	
	SR_10000 = 10000
	"""10kHz"""
	
	SR_8000 = 8000
	"""8kHz"""
	
	SR_6000 = 6000
	"""6kHz"""
	
	SR_3000 = 3000
	"""3kHz"""
	
	SR_2000 = 2000
	"""2kHz"""
	
	SR_1000 = 1000
	"""1kHz"""
	
	SR_500 = 500
	"""500Hz"""
	
	SR_300 = 300
	"""300Hz"""


class EWaveform(_StrEnum):
	"""An enumeration of the default waveforms available in Wwise."""
	
	SILENCE = "silence"
	"""Silence (flat waveform)."""
	
	SINE = "sine"
	"""Standard sine waveform."""
	
	TRIANGLE = "triangle"
	"""Standard triangle waveform."""
	
	SQUARE = "square"
	"""Standard triangle waveform."""
	
	WHITE_NOISE = "whiteNoise"
	"""Random waveform."""


class EReturnOptions(_StrEnum):
	"""An enumeration of return options available in the Wwise Authoring API."""
	
	AUDIO_SOURCE_LANGUAGE = "audioSource:language"  # same as "audioSourceLanguage"
	"""The audio source's language. This assumes a child audio source exists."""
	
	AUDIO_SOURCE_MAX_DURATION_SOURCE = "audioSource:maxDurationSource"
	"""The audio source's maximum duration source. This assumes a child audio source exists."""
	
	AUDIO_SOURCE_MAX_RADIUS_ATTENUATION = "audioSource:maxRadiusAttenuation"
	"""The audio source's maximum radius attenuation. This assumes a child audio source exists."""
	
	AUDIO_SOURCE_PLAYBACK_DURATION = "audioSource:playbackDuration"
	"""The audio source's playback duration. This assumes a child audio source exists."""
	
	AUDIO_SOURCE_TRIM_VALUES = "audioSource:trimValues"  # same as "audioSourceTrimValues"
	"""The audio source's trim values. This assumes a child audio source exists."""
	
	CATEGORY = "category"
	"""The category."""  # TODO: What does this mean? Test, then enhance this docstring.
	
	CHILDREN_COUNT = "childrenCount"
	"""The amount of children. This accounts for Audio Sources."""
	
	CLASS_ID = "classId"
	"""The class ID (e.g. the ClassID of AuxBus is 3997712). Refer to the Wwise Objects Reference for more
	information."""
	
	CONVERTED_WEM_FILE_PATH = "convertedWemFilePath"  # same as "convertedFilePath"
	"""The path of the converted file (WEM)."""
	
	DURATION = "duration"
	"""The estimated duration of the object."""
	
	FILE_PATH = "filePath"
	"""The file path (if any). Usually used with Work Units and Sources."""
	
	GUID = "id"
	"""Global Unique Identifier"""
	
	IS_EXPLICIT_MUTE = "isExplicitMute"
	"""Whether the object is explicitly muted. This is represented by the blue fill on the [M] button in Wwise."""
	
	IS_EXPLICIT_SOLO = "isExplicitSolo"
	"""Whether the object is explicitly muted. This is represented by the yellow fill on the [S] button in Wwise."""
	
	IS_IMPLICIT_MUTE = "isImplicitMute"
	"""Whether the object is implicitly muted (e.g. muted parent)."""
	
	IS_IMPLICIT_SOLO = "isImplicitSolo"
	"""Whether the object is implicitly muted (e.g. soloed parent)."""
	
	IS_INCLUDED = "isIncluded"
	"""Whether the object is included. Not being included means it will not be converted or included in SoundBanks or
	other data."""
	
	IS_PLAYABLE = "isPlayable"
	"""Whether the object is playable (e.g. a Sound object is playable)."""
	
	MAX_DURATION_SOURCE = "maxDurationSource"
	"""The maximum duration of the source."""
	
	MAX_RADIUS_ATTENUATION = "maxRadiusAttenuation"
	"""Maximum attenuation radius."""
	
	MEDIA_SIZE = "mediaSize"
	"""The media size"""  # TODO: What is the unit of measurement here? Probably bytes, but we should check and add that to the docstring.
	
	MUSIC_PLAYLIST_ROOT = "music:playlistRoot"  # same as "musicPlaylistRoot"
	"""The music playlist root."""
	
	MUSIC_TRANSITION_ROOT = "music:transitionRoot"  # same as "musicTransitionRoot"
	"""The music transition root."""
	
	NAME = "name"
	"""The object's name."""
	
	NOTES = "notes"
	"""Notes attached to the object."""
	
	OBJECT_SIZE = "objectSize"
	"""The object size."""  # TODO: What is the unit of measurement here? Probably bytes, but we should check and add that to the docstring.
	
	ORIGINAL_FILE_PATH = "originalFilePath"  # same as "originalWavFilePath"
	"""The file path."""
	
	ORIGINAL_RELATIVE_FILE_PATH = "originalRelativeFilePath"
	"""The file path of the original asset, relative to the project folders."""
	
	OWNER = "owner"
	"""The owner of the object."""  # TODO: What does this mean? Same as parent? Test, then enhance this docstring. If same as parent, may be removed.
	
	PARENT = "parent"
	"""The parent of the object."""
	
	PATH = "path"
	"""The project path of the object (e.g. "/Actor-Mixer Hierarchy/Default Work Unit/Physics/Collisions/TestSound")."""
	
	PLAYBACK_DURATION = "playbackDuration"
	"""The playback duration."""
	
	PLUGIN_NAME = "pluginName"
	"""The name of the plugin."""
	
	POINTS = "points"
	"""Points."""  # TODO: What does this mean? Test, then enhance this docstring.
	
	SHORT_ID = "shortId"
	"""The ShortID of the object."""
	
	SOUNDBANK_BNK_FILE_PATH = "soundbank:bnkFilePath"  # same as "soundbankBnkFilePath"
	"""The path to the associated BNK file."""
	
	SOUND_CONVERTED_WEM_FILE_PATH = "sound:convertedWemFilePath"
	"""The sound object's source's converted WEM file path. This assumes the object in question is a Sound."""
	
	SOUND_ORIGINAL_WAV_FILE_PATH = "sound:originalWavFilePath"
	"""The sound object's source's original WAV file path. This assumes the object in question is a Sound."""
	
	STATE_GROUPS = "stateGroups"
	"""State groups."""
	
	STATE_PROPERTIES = "stateProperties"
	"""State properties."""
	
	STRUCTURE_SIZE = "structureSize"
	"""The size of the structure."""  # TODO: What is the unit of measurement here? Probably bytes, but we should check and add that to the docstring.
	
	SWITCH_CONTAINER_CHILD_CONTEXT = "switchContainerChild:context"  # same as "switchContainerChildContext"
	"""The context (re: children) of a Switch Container. This assumes the object in question is a Switch Container."""
	
	TOTAL_SIZE = "totalSize"
	"""The total size."""  # TODO: What is the unit of measurement here? Probably bytes, but we should check and add that to the docstring.
	
	TYPE = "type"
	"""The name of the type. Examples: RandomSequenceContainer, MusicTrack, AudioFileSource, etc."""
	
	WORK_UNIT = "workunit"
	"""The Work Unit the object belongs to."""
	
	WORK_UNIT_IS_DEFAULT = "workunit:isDefault"  # same as "workunitIsDefault"
	"""Whether the Work Unit is a default object. This assumes the object in question is a Work Unit."""
	
	WORK_UNIT_IS_DIRTY = "workunit:isDirty"  # same as "workunitIsDirty"
	"""Whether the Work Unit is dirty (has unsaved changes). This assumes the object in question is a Work Unit."""
	
	WORK_UNIT_TYPE = "workunit:type"  # same as "workunitType"
	"""The type of Work Unit (e.g. actual Work Unit vs Physical Folder). This assumes the object in question is a Work
	Unit."""
	
	def __hash__(self) -> int:
		""":return: The enum value, hashed."""
		return self.value.__hash__()


class EObjectType(tuple[int, int, str], _Enum):
	"""An enumeration of class IDs for all different Wwise objects."""
	
	ACOUSTIC_TEXTURE = 72, 4718608, "AcousticTexture"
	ACTION = 5, 327696, "Action"
	ACTION_EXCEPTION = 76, 4980752, "ActionException"
	ACTOR_MIXER = 8, 524304, "ActorMixer"
	ATTENUATION = 41, 2686992, "Attenuation"
	AUDIO_DEVICE = 71, 4653072, "AudioDevice"
	AUDIO_SOURCE = 0, 16, "AudioSource"
	AUX_BUS = 61, 3997712, "AuxBus"
	BLEND_CONTAINER = 29, 1900560, "BlendContainer"
	BLEND_TRACK = 30, 1966096, "BlendTrack"
	BUS = 21, 1376272, "Bus"
	CONTROL_SURFACE_BINDING = 67, 4390928, "ControlSurfaceBinding"
	CONTROL_SURFACE_BINDING_GROUP = 68, 4456464, "ControlSurfaceBindingGroup"
	CONTROL_SURFACE_SESSION = 66, 4325392, "ControlSurfaceSession"
	CONVERSION = 55, 3604496, "Conversion"
	CURVE = 14, 917520, "Curve"
	CUSTOM_STATE = 79, 5177360, "CustomState"
	DIALOGUE_EVENT = 46, 3014672, "DialogueEvent"
	EFFECT = 17, 1114128, "Effect"
	EFFECT_SLOT = 84, 5505040, "EffectSlot"
	EVENT = 4, 262160, "Event"
	EXTERNAL_SOURCE = 57, 3735568, "ExternalSource"
	EXTERNAL_SOURCE_FILE = 56, 3670032, "ExternalSourceFile"
	FOLDER = 2, 131088, "Folder"
	GAME_PARAMETER = 23, 1507344, "GameParameter"
	LANGUAGE = 75, 4915216, "Language"
	MARKER = 82, 5373968, "Marker"
	METADATA = 81, 5308432, "Metadata"
	MIDI_FILE_SOURCE = 80, 5242896, "MidiFileSource"
	MIDI_PARAMETER = 63, 4128784, "MidiParameter"
	MIXING_SESSION = 53, 3473424, "MixingSession"
	MODIFIER = 15, 983056, "Modifier"
	MODULATOR_ENVELOPE = 65, 4259856, "ModulatorEnvelope"
	MODULATOR_LFO = 64, 4194320, "ModulatorLfo"
	MODULATOR_TIME = 78, 5111824, "ModulatorTime"
	MULTI_SWITCH_ENTRY = 83, 655360016, "MultiSwitchEntry"
	MUSIC_CLIP = 60, 3932176, "MusicClip"
	MUSIC_CLIP_MIDI = 62, 4063248, "MusicClipMidi"
	MUSIC_CUE = 59, 3866640, "MusicCue"
	MUSIC_EVENT_CUE = 77, 5046288, "MusicEventCue"
	MUSIC_FADE = 39, 2555920, "MusicFade"
	MUSIC_PLAYLIST_CONTAINER = 34, 2228240, "MusicPlaylistContainer"
	MUSIC_PLAYLIST_ITEM = 36, 2359312, "MusicPlaylistItem"
	MUSIC_SEGMENT = 27, 1769488, "MusicSegment"
	MUSIC_STINGER = 38, 2490384, "MusicStinger"
	MUSIC_SWITCH_CONTAINER = 35, 2293776, "MusicSwitchContainer"
	MUSIC_TRACK = 28, 1835024, "MusicTrack"
	MUSIC_TRACK_SEQUENCE = 58, 3801104, "MusicTrackSequence"
	MUSIC_TRANSITION = 37, 2424848, "MusicTransition"
	OBJECT_SETTING_ASSOC = 24, 1572880, "ObjectSettingAssoc"
	PANNER = 42, 2752528, "Panner"
	PATH_2D = 11, 720912, "Path2d"
	PLATFORM = 69, 4522000, "Platform"
	PLUGIN_DATA_SOURCE = 54, 3538960, "PluginDataSource"
	POSITION = 12, 786448, "Position"
	PROJECT = 3, 196624, "Project"
	QUERY = 32, 2097168, "Query"
	RANDOM_SEQUENCE_CONTAINER = 9, 589840, "RandomSequenceContainer"
	RTPC = 22, 1441808, "Rtpc"
	SEARCH_CRITERIA = 33, 2162704, "SearchCriteria"
	SOUND = 1, 65552, "Sound"
	SOUND_BANK = 18, 1179664, "SoundBank"
	SOUNDCASTER_SESSION = 26, 1703952, "SoundcasterSession"
	SOURCE_PLUGIN = 16, 1048592, "SourcePlugin"
	STATE = 6, 393232, "State"
	STATE_GROUP = 7, 458768, "StateGroup"
	SWITCH = 20, 1310736, "Switch"
	SWITCH_CONTAINER = 10, 655376, "SwitchContainer"
	SWITCH_GROUP = 19, 1245200, "SwitchGroup"
	TRIGGER = 40, 2621456, "Trigger"
	USER_PROJECT_SETTINGS = 51, 3342352, "UserProjectSettings"
	WORK_UNIT = 25, 1638416, "WorkUnit"
	
	@classmethod
	def from_plugin_id(cls, plugin_id: int):
		for member in cls:
			if member.get_plugin_id() == plugin_id:
				return member
		raise ValueError(f"No {cls.__name__} member with plugin_id={plugin_id}")
	
	@classmethod
	def from_class_id(cls, class_id: int):
		for member in cls:
			if member.get_class_id() == class_id:
				return member
		raise ValueError(f"No {cls.__name__} member with class_id={class_id}")
	
	@classmethod
	def from_type_name(cls, type_name: str):
		for member in cls:
			if member.get_type_name() == type_name:
				return member
		raise ValueError(f"No {cls.__name__} member with type_name={type_name}")
	
	def get_plugin_id(self) -> int:
		""":return: The Wwise object type's PluginID."""
		return self.value[0]
	
	def get_class_id(self) -> int:
		""":return: The Wwise object type's ClassID."""
		return self.value[1]
	
	def get_type_name(self) -> str:
		""":return: The Wwise object type's name, as a string."""
		return self.value[2]


class EStartMode(_StrEnum):
	"""An enumeration of command add-on start options available in the Wwise Authoring API."""
	
	SINGLE_SELECTION_SINGLE_PROCESS = "SingleSelectionSingleProcess"
	"""SingleSelectionSingleProcess: only support single selection, starts the program once."""
	
	MULTIPLE_SELECTION_SINGLE_PROCESS_SPACE_SEPARATED = "MultipleSelectionSingleProcessSpaceSeparated"
	"""MultipleSelectionSingleProcessSpaceSeparated: program is started once with variables expanded to space separated 
	arguments, each enclosed in double-quotes."""
	
	MULTIPLE_SELECTION_MULTIPLE_PROCESSES = "MultipleSelectionMultipleProcesses"
	"""MultipleSelectionMultipleProcesses: program is started once per selected item, in parallel. Each running instance 
	receives one selected item."""
	
	def __hash__(self) -> int:
		""":return: The enum value, hashed."""
		return self.value.__hash__()


class ECommand(_StrEnum):
	"""An enumeration of all Wwise commands. Please keep in mind that the commands in this enumeration might be slightly
	inaccurate if you are using a version of Wwise that is not verified and tested with PyWwise."""
	
	ACTIVATE_NEXT_FLOATING_VIEW = "ActivateNextFloatingView"
	"""Activates the next floating view."""
	
	ACTIVATE_PREVIOUS_FLOATING_VIEW = "ActivatePreviousFloatingView"
	"""Activates the previous floating view."""
	
	CHECK_PROJECT_FILES = "CheckProjectFiles"
	"""Scans for Project and Work Unit files that have changed on disk."""
	
	CLOSE_CURRENT_OBJECT_TAB = "CloseCurrentObjectTab"
	"""Close the current object tab."""
	
	CLOSE_OBJECT_TABS_TO_THE_RIGHT = "CloseObjectTabsToTheRight"
	"""Close the object tabs to the right."""
	
	CLOSE_OTHER_OBJECT_TABS = "CloseOtherObjectTabs"
	"""Close the other object tabs."""
	
	CLOSE_PROJECT = "CloseProject"
	"""Closes the project."""
	
	CLOSE_VIEW = "CloseView"
	"""Closes the active view."""
	
	CONVERT = "Convert"
	"""Shows the Convert dialog for the specified objects. \n
	**Parameter**: objects - an array of objects"""
	
	CONVERT_ALL_PLATFORM = "ConvertAllPlatform"
	"""Converts the specified objects on all platforms. \n	
	**Parameter**: objects - an array of objects"""
	
	CONVERT_CURRENT_PLATFORM = "ConvertCurrentPlatform"
	"""Converts the specified objects on the specified platform. If not specified, it uses the current platform or 
	current selected objects. \n
	**Parameter**: objects - an array of objects platforms - an array of platforms (array of GUID string)"""
	
	CONVERT_SFX_TO_VOICE = "ConvertSFXToVoice"
	"""Converts the specified objects to Sound Voice objects. \n
	**Parameter**: objects - an array of objects"""
	
	CONVERT_TO_SOUND_SFX = "ConvertToSoundSFX"
	"""Converts the specified objects to Sound SFX objects.	\n
	**Parameter**: objects - an array of objects"""
	
	COPY_GUI_DS_PATHS_TO_CLIPBOARD = "CopyGUIDsPathsToClipboard"
	"""Copies the unique IDs (GUID) of the specified objects to clipboard. \n
	**Parameter**: objects - an array of objects"""
	
	COPY_PATHS_TO_CLIPBOARD = "CopyPathsToClipboard"
	"""Copies the Wwise project paths of the specified objects to clipboard. \n
	**Parameter**: objects - an array of objects"""
	
	COPY_SHORT_IDS_TO_CLIPBOARD = "CopyShortIDsToClipboard"
	"""Copies the short IDs (unsigned 32 bit) of the specified objects to clipboard. \n
	**Parameter**: objects - an array of objects"""
	
	COPY_WAQL_TO_CLIPBOARD = "CopyWAQLToClipboard"
	"""Generates a WAQL query with the specified object paths and copies it to clipboard. \n
	**Parameter**: objects - an array of objects"""
	
	CREATE_IN_GAC = "CreateInGAC"
	"""Creates the associated Nuendo objects for the specified objects using Game Audio Connect. \n
	**Parameter**: objects - an array of objects"""
	
	CREATE_NEW_SOUNDBANK = "CreateNewSoundbank"
	"""Creates a new SoundBank."""
	
	DETACH_CURRENT_OBJECT_TAB = "DetachCurrentObjectTab"
	"""Detach the current object tab."""
	
	DUPLICATE_CURRENT_OBJECT_TAB = "DuplicateCurrentObjectTab"
	"""Duplicate the current object tab."""
	
	EDIT_USER_PREFERENCES = "EditUserPreferences"
	"""Shows the User Preferences dialog for editing."""
	
	FIND_IN_PROJECT_EXPLORER_NEW_PINNED_VIEW = "FindInProjectExplorerNewPinnedView"
	"""Finds the specified object in the Project Explorer (New Pinned View). \n
	**Parameter**: objects - an array of objects"""
	
	FIND_IN_PROJECT_EXPLORER_SELECTION_CHANNEL1 = "FindInProjectExplorerSelectionChannel1"
	"""Finds the specified object in the Project Explorer (Selection Channel 1). \n
	**Parameter**: objects - an array of objects"""
	
	FIND_IN_PROJECT_EXPLORER_SELECTION_CHANNEL2 = "FindInProjectExplorerSelectionChannel2"
	"""Finds the specified object in the Project Explorer (Selection Channel 2). \n
	**Parameter**: objects - an array of objects"""
	
	FIND_IN_PROJECT_EXPLORER_SELECTION_CHANNEL3 = "FindInProjectExplorerSelectionChannel3"
	"""Finds the specified object in the Project Explorer (Selection Channel 3). \n
	**Parameter**: objects - an array of objects"""
	
	FIND_IN_PROJECT_EXPLORER_SELECTION_CHANNEL4 = "FindInProjectExplorerSelectionChannel4"
	"""Finds the specified object in the Project Explorer (Selection Channel 4). \n
	**Parameter**: objects - an array of objects"""
	
	FOCUS_NEXT = "FocusNext"
	"""Focuses the next control in the current view."""
	
	FOCUS_PREVIOUS = "FocusPrevious"
	"""Focuses the previous control in the current view."""
	
	FORCE_SAVE_PROJECT = "ForceSaveProject"
	"""Makes all Work Units dirty and saves the project."""
	
	GENERATE_ALL_SOUNDBANKS_ALL_PLATFORMS = "GenerateAllSoundbanksAllPlatforms"
	"""Generates all SoundBanks on all platforms."""
	
	GENERATE_ALL_SOUNDBANKS_ALL_PLATFORMS_AUTO_CLOSE = "GenerateAllSoundbanksAllPlatformsAutoClose"
	"""Generates all SoundBanks on all platforms (Progress dialog is closed automatically at the end of operation)."""
	
	GENERATE_ALL_SOUNDBANKS_CURRENT_PLATFORM = "GenerateAllSoundbanksCurrentPlatform"
	"""Generates all SoundBanks on the specified platform. If not specified, it uses the current platform. \n
	**Parameter**: platforms - an array of platforms (array of GUID string)"""
	
	GENERATE_ALL_SOUNDBANKS_CURRENT_PLATFORM_AUTO_CLOSE = "GenerateAllSoundbanksCurrentPlatformAutoClose"
	"""Generates all SoundBanks on the specified platform. If not specified, it uses the current platform 
	(Progress dialog is closed automatically at the end of operation). \n
	**Parameter**: platforms - an array of platforms (array of GUID string)"""
	
	GENERATE_SELECTED_SOUNDBANKS_ALL_PLATFORMS = "GenerateSelectedSoundbanksAllPlatforms"
	"""Generates the specified SoundBank objects on all platforms. \n
	**Parameter**: objects - an array of objects"""
	
	GENERATE_SELECTED_SOUNDBANKS_ALL_PLATFORMS_AUTO_CLOSE = "GenerateSelectedSoundbanksAllPlatformsAutoClose"
	"""Generates the specified SoundBank objects on all platforms (Progress dialog is closed automatically at the end 
	of operation). \n
	**Parameter**: objects - an array of objects"""
	
	GENERATE_SELECTED_SOUNDBANKS_CURRENT_PLATFORM = "GenerateSelectedSoundbanksCurrentPlatform"
	"""Generates the specified SoundBank objects on the specified platform. If not specified, it uses the current 
	platform or current selected objects. \n
	**Parameter**: objects - an array of objects platforms - an array of platforms (array of GUID string)"""
	
	GENERATE_SELECTED_SOUNDBANKS_CURRENT_PLATFORM_AUTO_CLOSE = "GenerateSelectedSoundbanksCurrentPlatformAutoClose"
	"""Generates the specified SoundBank objects on the specified platform. If not specified, it uses the current 
	platform or current selected objects (Progress dialog is closed automatically at the end of operation). \n 
	**Parameter**: objects - an array of objects platforms - an array of platforms (array of GUID string)"""
	
	GENERATE_SOUNDBANKS_WITH_CURRENT_SETTINGS = "GenerateSoundbanksWithCurrentSettings"
	"""Generates SoundBanks using the current SoundBank Manager settings (Progress dialog is closed automatically at 
	the end of operation)."""
	
	HELP = "Help"
	"""Shows the Wwise Help."""
	
	INSPECT = "Inspect"
	"""Inspects the specified objects. \n
	**Parameter**: objects - an array of objects"""
	
	INSPECT_NEXT = "InspectNext"
	"""Inspects the next object inspected."""
	
	INSPECT_PARENT = "InspectParent"
	"""Inspects the parent of the currently inspected object."""
	
	INSPECT_PREVIOUS = "InspectPrevious"
	"""Inspects the previous object inspected."""
	
	KEEP_OPEN_CURRENT_OBJECT_TAB = "KeepOpenCurrentObjectTab"
	"""Keep Open the current object tab."""
	
	LOAD_PRESET = "LoadPreset"
	"""Shows the Load Preset dialog for the active view."""
	
	LOAD_THEME_CLASSIC = "LoadThemeClassic"
	"""Loads the classic theme."""
	
	LOAD_THEME_DARK = "LoadThemeDark"
	"""Loads the dark theme."""
	
	LOAD_THEME_LIGHT = "LoadThemeLight"
	"""Loads the light theme."""
	
	LOAD_UNLOADED_WORK_UNITS = "LoadUnloadedWorkUnits"
	"""Loads currently unloaded Work Units."""
	
	MAXIMIZE_OBJECT_TAB_DEFAULT_VIEW = "MaximizeObjectTabDefaultView"
	"""Maximize the current default view of the object tabs."""
	
	MAXIMIZE_VIEW = "MaximizeView"
	"""Maximizes the active view."""
	
	MINIMIZE_OBJECT_TAB_DEFAULT_VIEW = "MinimizeObjectTabDefaultView"
	"""Minimize the current default view of the object tabs."""
	
	MINIMIZE_VIEW = "MinimizeView"
	"""Minimizes the active view."""
	
	MOVE_CURRENT_OBJECT_TAB_TO_THE_LEFT = "MoveCurrentObjectTabToTheLeft"
	"""Move the current tab to the left."""
	
	MOVE_CURRENT_OBJECT_TAB_TO_THE_RIGHT = "MoveCurrentObjectTabToTheRight"
	"""Move the current tab to the right."""
	
	MUTE = "Mute"
	"""Mutes the specified objects, or current selection if no object specified. \n
	**Parameter**: value - True or False to set the Mute state. If unspecified, the Mute state will be toggled.
	**Parameter**: objects - an array of objects"""
	
	NEW_PROJECT = "NewProject"
	"""Shows the New Project dialog."""
	
	NEXT_OBJECT_TAB = "NextObjectTab"
	"""Navigate to the next object tab."""
	
	NEXT_PERF_FRAME = "NextPerfFrame"
	"""Goes to next audio frame in Performance Graph."""
	
	OPEN_CONTAINING_FOLDER_SOUNDBANK = "OpenContainingFolderSoundbank"
	"""Opens a Windows Explorer window on the Containing folder of specified objects's SoundBank files.	\n
	**Parameter**: objects - an array of objects"""
	
	OPEN_CONTAINING_FOLDER_WAV = "OpenContainingFolderWAV"
	"""Opens a Windows Explorer window on the Containing folder of specified objects's wav files. \n
	**Parameter**: objects - an array of objects"""
	
	OPEN_CONTAINING_FOLDER_WORK_UNIT = "OpenContainingFolderWorkUnit"
	"""Opens a Windows Explorer window on the Containing folder of specified objects's Work Units. \n
	**Parameter**: objects - an array of objects"""
	
	OPEN_IN_EXTERNAL_EDITOR = "OpenInExternalEditor"
	"""Opens the specified objects in the first (index 0) External Editor. \n
	**Parameter**: objects - an array of objects"""
	
	OPEN_IN_EXTERNAL_EDITOR1 = "OpenInExternalEditor1"
	"""Opens the specified objects in the second (index 1) External Editor. \n
	**Parameter**: objects - an array of objects"""
	
	OPEN_IN_EXTERNAL_EDITOR2 = "OpenInExternalEditor2"
	"""Opens the specified objects in the third (index 2) External Editor. \n
	**Parameter**: objects - an array of objects"""
	
	OPEN_IN_EXTERNAL_EDITOR3 = "OpenInExternalEditor3"
	"""Opens the specified objects in the fourth (index 3) External Editor. \n
	**Parameter**: objects - an array of objects"""
	
	OPEN_IN_EXTERNAL_EDITOR4 = "OpenInExternalEditor4"
	"""Opens the specified objects in the fifth (index 4) External Editor. \n
	**Parameter**: objects - an array of objects"""
	
	OPEN_IN_GAC = "OpenInGAC"
	"""Opens the specified objects in Nuendo using Game Audio Connect. \n
	**Parameter**: objects - an array of objects"""
	
	OPEN_IN_NEW_TAB = "OpenInNewTab"
	"""Inspects the specified objects. \n
	**Parameter**: objects - an array of objects"""
	
	OPEN_IN_NEW_WINDOW = "OpenInNewWindow"
	"""Inspects the specified objects in a new window. \n
	**Parameter**: objects - an array of objects"""
	
	OPEN_IN_WWISE_WAVE_VIEWER = "OpenInWwiseWaveViewer"
	"""Opens specified objects in the Wwise Wave Viewer. \n
	**Parameter**: objects - an array of objects"""
	
	OPEN_PROJECT = "OpenProject"
	"""Shows the Open Project dialog."""
	
	PIN_VIEW = "PinView"
	"""Pins the active view."""
	
	POPOUT_OBJECT_TAB_DEFAULT_VIEW = "PopoutObjectTabDefaultView"
	"""Maximize the current default view of the object tabs"""
	
	PREVIOUS_OBJECT_TAB = "PreviousObjectTab"
	"""Natigate to the previous object tab."""
	
	PREVIOUS_PERF_FRAME = "PreviousPerfFrame"
	"""Goes to previous audio frame in Performance Graph."""
	
	PROFILER_FILTER_CLEAR_ALL = "ProfilerFilterClearAll"
	"""Clears all filters."""
	
	PROFILER_FILTER_CLEAR_CURRENT_VIEW = "ProfilerFilterClearCurrentView"
	"""Clears the profiler filter of the current view."""
	
	PROFILER_FILTER_EXCLUDE_OBJECT_NAME_FROM_CURRENT = "ProfilerFilterExcludeObjectNameFromCurrent"
	"""Adds the name of the selected object as an exclude to the filter text of the current view."""
	
	PROFILER_FILTER_PROMOTE_CURRENT_TO_ALL = "ProfilerFilterPromoteCurrentToAll"
	"""Copies the profiler filter of the current view to all other filters."""
	
	PROFILER_FILTER_SET_NAME_TO_CURRENT = "ProfilerFilterSetNameToCurrent"
	"""Sets the name of the selected object as the filter text of the current view."""
	
	PROFILER_FILTER_SET_PIPELINE_I_D = "ProfilerFilterSetPipelineID"
	"""Sets the profiler text filter to match a specific pipeline ID."""
	
	PROFILER_FILTER_SET_SELECTED_OBJECT_TO_CURRENT = "ProfilerFilterSetSelectedObjectToCurrent"
	"""Sets the currently selected object in the profiler filter of the current view."""
	
	PROFILER_FILTER_TOGGLE_CURRENT_MUTE_SOLO = "ProfilerFilterToggleCurrentMuteSolo"
	"""Toggles ON/OFF the mute/solo filtering in the current view."""
	
	PROFILER_FILTER_TOGGLE_CURRENT_SHOW_NOTHING_WHEN_EMPTY = "ProfilerFilterToggleCurrentShowNothingWhenEmpty"
	"""Toggles ON/OFF the Show Nothing when filter is empty."""
	
	PROFILER_FILTER_TOGGLE_LOCAL_GLOBAL = "ProfilerFilterToggleLocalGlobal"
	"""Toggles the profiler filter of the current view between link and unlink modes."""
	
	REDO = "Redo"
	"""Redoes the last undone operation."""
	
	RELOAD_COMMAND_ADDONS = "ReloadCommandAddons"
	"""Reloads all the custom command files in all the corresponding directories."""
	
	RELOAD_CURRENT_THEME = "ReloadCurrentTheme"
	"""Reloads the current user interface theme from disk. This is useful when implementing new themes."""
	
	RESET_ALL_MUTES = "ResetAllMutes"
	"""Resets all mutes currently active."""
	
	RESET_ALL_SOLOS = "ResetAllSolos"
	"""Resets all solos currently active."""
	
	RESTORE_VIEW = "RestoreView"
	"""Restores the active view."""
	
	SAVE_ALL_COUNTERS = "SaveAllCounters"
	"""Dumps the Performance Counters to a file."""
	
	SAVE_PRESET = "SavePreset"
	"""Shows the Load Preset dialog for the active view."""
	
	SAVE_PROJECT = "SaveProject"
	"""Saves the project."""
	
	SEARCH = "Search"
	"""Puts the focus on the search box. \n
	**Parameter**: value - the text (string) to be used for the search field"""
	
	SEARCH_COMMANDS = "SearchCommands"
	"""Puts the focus on the search box and enables the command search mode."""
	
	SEARCH_IN_CTRL = "SearchInCtrl"
	"""Opens the search box in the currently active control."""
	
	SEARCH_IN_CURRENT_VIEW = "SearchInCurrentView"
	"""Searches in the Current View if it has a search field. \n
	**Parameter**: value - the text (string) to be used for the search field"""
	
	SEARCH_IN_PROJECT_EXPLORER = "SearchInProjectExplorer"
	"""Searches in the Project Explorer (first available view). \n
	**Parameter**: value - the text (string) to be used for the search field"""
	
	SEARCH_IN_PROJECT_EXPLORER_NEW_PINNED_VIEW = "SearchInProjectExplorerNewPinnedView"
	"""Searches in the Project Explorer (New Pinned View). \n
	**Parameter**: value - the text (string) to be used for the search field"""
	
	SEARCH_IN_PROJECT_EXPLORER_SELECTION_CHANNEL1 = "SearchInProjectExplorerSelectionChannel1"
	"""Searches in the Project Explorer (Selection Channel 1). \n
	**Parameter**: value - the text (string) to be used for the search field"""
	
	SEARCH_IN_PROJECT_EXPLORER_SELECTION_CHANNEL2 = "SearchInProjectExplorerSelectionChannel2"
	"""Searches in the Project Explorer (Selection Channel 2). \n
	**Parameter**: value - the text (string) to be used for the search field"""
	
	SEARCH_IN_PROJECT_EXPLORER_SELECTION_CHANNEL3 = "SearchInProjectExplorerSelectionChannel3"
	"""Searches in the Project Explorer (Selection Channel 3). \n
	**Parameter**: value - the text (string) to be used for the search field"""
	
	SEARCH_IN_PROJECT_EXPLORER_SELECTION_CHANNEL4 = "SearchInProjectExplorerSelectionChannel4"
	"""Searches in the Project Explorer (Selection Channel 4). \n
	**Parameter**: value - the text (string) to be used for the search field"""
	
	SELECT_ONLINE_DOCUMENTATION = "SelectOnlineDocumentation"
	"""Selects CHM file as a documentation source."""
	
	SET_COLOR = "SetColor"
	"""Shows the Color Picker dialog for the specific objects. \n
	**Parameter**: objects - an array of objects"""
	
	SET_PROPERTY_SHEET_SPLIT_MODE_COLUMN = "SetPropertySheetSplitModeColumn"
	"""Sets the property sheet split mode to columns."""
	
	SET_PROPERTY_SHEET_SPLIT_MODE_NO = "SetPropertySheetSplitModeNo"
	"""Sets the property sheet split mode to not split."""
	
	SET_PROPERTY_SHEET_SPLIT_MODE_ROW = "SetPropertySheetSplitModeRow"
	"""Sets the property sheet split mode to rows."""
	
	SHOW_AUDIO_FILE_CACHE_CLEAR_DIALOG = "ShowAudioFileCacheClearDialog"
	"""Shows the Clear Audio File Cache dialog."""
	
	SHOW_AUDIO_FILES_CONVERSION_DIALOG = "ShowAudioFilesConversionDialog"
	"""Shows the Audio File Conversion dialog."""
	
	SHOW_AUDIO_FILES_IMPORTER = "ShowAudioFilesImporter"
	"""Shows the Audio File Importer dialog."""
	
	SHOW_AUDIO_PREFERENCES = "ShowAudioPreferences"
	"""Shows the Audio Preferences dialog."""
	
	SHOW_BATCH_RENAME = "ShowBatchRename"
	"""Shows the Batch Rename View, with the specified objects. \n
	**Parameter**: objects - an array of objects"""
	
	SHOW_BUG_REPORT = "ShowBugReport"
	"""Shows the Bug Report page."""
	
	SHOW_CONTACT_AK = "ShowContactAK"
	"""Shows AK's Contact Us page."""
	
	SHOW_CONTEXTUAL_HELP = "ShowContextualHelp"
	"""Shows the Contextual Help View for a specified property. \n
	**Parameter**: property - a pointer to a single CProp object"""
	
	SHOW_CONTROL_SURFACES_DLG = "ShowControlSurfacesDlg"
	"""Shows the Control Surfaces Settings dialog."""
	
	SHOW_DEFAULT_OBJECT_VALUES = "ShowDefaultObjectValues"
	"""Shows the Default Object Values dialog."""
	
	SHOW_DETAILS = "ShowDetails"
	"""Shows the details view with the specified objects. \n
	**Parameter**: objects - an array of objects"""
	
	SHOW_FILE_MANAGER = "ShowFileManager"
	"""Shows the File Manager dialog."""
	
	SHOW_GAC_SETTINGS = "ShowGACSettings"
	"""Shows the Nuendo Game Audio Connect setting."""
	
	SHOW_GAME_OBJECTS_VOICE_EXPLORER = "ShowGameObjectsVoiceExplorer"
	"""Focuses the Voice Explorer on the specified game object(s). \n
	**Parameter**: gameObjectIds - Ids of the game objects to show/select"""
	
	SHOW_KEYBOARD_SHORTCUTS = "ShowKeyboardShortcuts"
	"""Shows the Keyboard Shortcuts dialog."""
	
	SHOW_LANGUAGES = "ShowLanguages"
	"""Shows the Language Manager dialog."""
	
	SHOW_LEGAL_NOTICES = "ShowLegalNotices"
	"""Shows the legal notices dialog."""
	
	SHOW_LICENSE_MGR = "ShowLicenseMgr"
	"""Shows the License Manager dialog."""
	
	SHOW_LIST_VIEW = "ShowListView"
	"""Shows the List View on the specified objects. \n
	**Parameter**: objects - an array of objects value - the text (string) to be used for the search field"""
	
	SHOW_MULTI_EDITOR = "ShowMultiEditor"
	"""Shows the Multi Editor view on the specified objects. \n
	**Parameter**: objects - an array of objects"""
	
	SHOW_OBSTRUCTION_OCCLUSION_SETTINGS = "ShowObstructionOcclusionSettings"
	"""Shows the Project Settings dialog on the Obstruction/Occlusion tab."""
	
	SHOW_PASTE_PROPERTIES = "ShowPasteProperties"
	"""Shows the Paste Properties view on the specified object. \n
	**Parameter**: objects - an array of objects"""
	
	SHOW_PLATFORM_MANAGER = "ShowPlatformManager"
	"""Shows the Platform Manager dialog."""
	
	SHOW_PROFILER_SETTINGS = "ShowProfilerSettings"
	"""Shows the Profiler Settings dialog."""
	
	SHOW_PROJECT_SETTINGS = "ShowProjectSettings"
	"""Shows the Project Settings dialog."""
	
	SHOW_PROPERTY_HELP = "ShowPropertyHelp"
	"""Shows the Property Help View for a specified property. Deprecated, see ShowContextualHelp.
	**Parameter**: property - a pointer to a single CProp object."""
	
	SHOW_REFERENCE_VIEW = "ShowReferenceView"
	"""Shows the Reference View with the specified objects. \n
	**Parameter**: objects - an array of objects"""
	
	SHOW_REMOTE_CONNECTIONS = "ShowRemoteConnections"
	"""Shows the Remote Connections dialog."""
	
	SHOW_SCHEMATIC_VIEW = "ShowSchematicView"
	"""Shows the Schematic View on the specified objects. \n
	**Parameter**: value - the text (string) to be used for the search field objects - an array of objects"""
	
	SHOW_SOUND_BANK_DEFINITION_IMPORTER = "ShowSoundBankDefinitionImporter"
	"""Shows the Sound Bank Definition Importer dialog."""
	
	SHOW_SOUNDBANK_SETTINGS = "ShowSoundbankSettings"
	"""Shows the Project settings dialog, SoundBanks tab."""
	
	SHOW_SOURCE_EDITOR = "ShowSourceEditor"
	"""Shows the Source Editor on the specified objects. \n
	**Parameter**: objects - an array of objects"""
	
	SHOW_SPLASH_SCREEN = "ShowSplashScreen"
	"""Shows the initial Wwise loading screen (with the current software version)."""
	
	SHOW_USER_PREFERENCES = "ShowUserPreferences"
	"""Shows the User Preferences dialog."""
	
	SHOW_USER_PROJECT_SETTINGS = "ShowUserProjectSettings"
	"""Deprecated, see ShowDefaultObjectValues."""
	
	SHOW_USER_SOUNDBANK_SETTINGS = "ShowUserSoundbankSettings"
	"""Shows the user SoundBank settings dialog."""
	
	SHOW_VIEW_SETTINGS = "ShowViewSettings"
	"""Shows the view settings for the active view."""
	
	SHOW_VOICE_ASSETS_IMPORTER = "ShowVoiceAssetsImporter"
	"""Shows the Voice Asset Importer dialog."""
	
	SHOW_VOICE_INSPECTOR = "ShowVoiceInspector"
	"""Shows the Voice Inspector on the specified object. \n
	**Parameter**: objects - an array of objects voices - an array of voice (pipeline) Ids"""
	
	SHOW_VOICES_VOICE_EXPLORER = "ShowVoicesVoiceExplorer"
	"""Focuses the Voice Explorer on the specified voice(s). \n
	**Parameter**: voiceIds - Ids of the voices to show/select"""
	
	SHOW_WWISE_HELP = "ShowWwiseHelp"
	"""Shows the Wwise Help."""
	
	SHOW_WWISE_KNOWLEDGE_BASE = "ShowWwiseKnowledgeBase"
	"""Shows the Wwise Community Q&A."""
	
	SHOW_WWISE_SDK_DOCUMENTATION = "ShowWwiseSDKDocumentation"
	"""Shows the Wwise SDK documentation."""
	
	SOLO = "Solo"
	"""Solos the specified objects, or current selection if no object specified. \n
	**Parameter**: value - True or False to set the Solo state. If unspecified, the Solo state will be toggled.
	**Parameter**: objects - an array of objects"""
	
	SOURCE_CONTROL_ADD_WAV = "SourceControlAddWAV"
	"""Calls the Add command for the wav files associated with the specified objects on the Source Control plug-in
	(Perforce, SVN, etc). \n
	**Parameter**: objects - an array of objects"""
	
	SOURCE_CONTROL_ADD_WWU = "SourceControlAddWWU"
	"""Calls the Add command for the Work Units associated with the specified objects on the Source Control plug-in
	(Perforce, SVN, etc). \n
	**Parameter**: objects - an array of objects"""
	
	SOURCE_CONTROL_CHECKOUT_WAV = "SourceControlCheckoutWAV"
	"""Calls the Checkout command for the wav files associated with the specified objects on the Source Control plug-in
	(Perforce, SVN, etc). \n
	**Parameter**: objects - an array of objects"""
	
	SOURCE_CONTROL_CHECKOUT_WWU = "SourceControlCheckoutWWU"
	"""Calls the Checkout command for the Work Units associated with the specified objects on the Source Control plug-in
	(Perforce, SVN, etc). \n
	**Parameter**: objects - an array of objects"""
	
	SOURCE_CONTROL_COMMIT_WAV = "SourceControlCommitWAV"
	"""Calls the Commit command for the wav files associated with the specified objects on the Source Control plug-in
	(Perforce, SVN, etc). \n
	**Parameter**: objects - an array of objects"""
	
	SOURCE_CONTROL_COMMIT_WWU = "SourceControlCommitWWU"
	"""Calls the Commit/Submit command for the Work Units associated with the specified objects on the Source Control
	plug-in (Perforce, SVN, etc). \n
	**Parameter**: objects - an array of objects"""
	
	SOURCE_CONTROL_DIFF_WAV = "SourceControlDiffWAV"
	"""Calls the Diff command for the wav files associated with the specified objects on the Source Control plug-in
	(Perforce, SVN, etc). \n
	**Parameter**: objects - an array of objects"""
	
	SOURCE_CONTROL_DIFF_WWU = "SourceControlDiffWWU"
	"""Calls the Diff command for the Work Units associated with the specified objects on the Source Control plug-in
	(Perforce, SVN, etc). \n
	**Parameter**: objects - an array of objects"""
	
	SOURCE_CONTROL_REFRESH_ICONS = "SourceControlRefreshIcons"
	"""Refreshes the project status and the Source Control icons on Work Units."""
	
	SOURCE_CONTROL_REVERT_WAV = "SourceControlRevertWAV"
	"""Calls the Revert command for the wav files associated with the specified objects on the Source Control plug-in
	(Perforce, SVN, etc). \n
	**Parameter**: objects - an array of objects"""
	
	SOURCE_CONTROL_REVERT_WWU = "SourceControlRevertWWU"
	"""Calls the Revert command for the Work Units associated with the specified objects on the Source Control plug-in
	(Perforce, SVN, etc). \n
	**Parameter**: objects - an array of objects"""
	
	SOURCE_CONTROL_UPDATE_WAV = "SourceControlUpdateWAV"
	"""Calls the Update command for the wav files associated with the specified objects on the Source Control plug-in
	(Perforce, SVN, etc). \n
	**Parameter**: objects - an array of objects"""
	
	SOURCE_CONTROL_UPDATE_WWU = "SourceControlUpdateWWU"
	"""Calls the Update command for the Work Units associated with the specified objects on the Source Control plug-in
	(Perforce, SVN, etc). \n
	**Parameter**: objects - an array of objects"""
	
	SPLIT_CURRENT_TAB_TO_THE_RIGHT = "SplitCurrentTabToTheRight"
	"""Split the current tab, creating a new tab panel to the right."""
	
	START_CAPTURE = "StartCapture"
	"""Starts a profiling capture, does nothing if already started."""
	
	START_STOP_CAPTURE = "StartStopCapture"
	"""Starts a profiling capture, or stops it if already started."""
	
	STOP_CAPTURE = "StopCapture"
	"""Stops a profiling capture, does nothing if already stopped."""
	
	TOGGLE_EXPAND_COLLAPSE = "ToggleExpandCollapse"
	"""Toggles Expand/Collapse for the active floating view."""
	
	TOGGLE_FOLLOW_CAPTURE = "ToggleFollowCapture"
	"""Toggles the Show Live Data button in the toolbar."""
	
	TOGGLE_FOLLOW_OBJECT_SELECTION_IN_PROJECT_EXPLORER = "ToggleFollowObjectSelectionInProjectExplorer"
	"""Toggles the automatic following of object selection in Project Explorer."""
	
	TRANSPORT_DISABLE_MONITOR = "TransportDisableMonitor"
	"""Disables the inclusion button in the Transport Control."""
	
	TRANSPORT_DISABLE_ORIGINAL = "TransportDisableOriginal"
	"""Disables the Original button in the Transport Control."""
	
	TRANSPORT_DISPLAY_RTPC = "TransportDisplayRTPC"
	"""Switches the Transport Control to display Game Parameters."""
	
	TRANSPORT_DISPLAY_STATES = "TransportDisplayStates"
	"""Switches the Transport Control to display States."""
	
	TRANSPORT_DISPLAY_SWITCHES = "TransportDisplaySwitches"
	"""Switches the Transport Control to display Switches."""
	
	TRANSPORT_DISPLAY_TRIGGERS = "TransportDisplayTriggers"
	"""Switches the Transport Control to display Triggers."""
	
	TRANSPORT_ENABLE_MONITOR = "TransportEnableMonitor"
	"""Enables the inclusion button in the Transport Control."""
	
	TRANSPORT_ENABLE_ORIGINAL = "TransportEnableOriginal"
	"""Enables the Original button in the Transport Control."""
	
	TRANSPORT_PAUSE = "TransportPause"
	"""Pauses the object currently in playback in the Transport Control."""
	
	TRANSPORT_PIN = "TransportPin"
	"""Pins or unpins the Transport Control currently loaded object."""
	
	TRANSPORT_PIN_SELECTED = "TransportPinSelected"
	"""Pins the specified object, or current selection if no object is specified, to the Transport Control."""
	
	TRANSPORT_PLAY_DIRECTLY = "TransportPlayDirectly"
	"""Plays the object currently loaded in the Transport Control by bypassing properties that have an influence on the
	sound, such as the volume."""
	
	TRANSPORT_PLAY_STOP = "TransportPlayStop"
	"""Plays the object currently loaded in the Transport Control. If the playback is in progress, it stops the
	playback."""
	
	TRANSPORT_RESET = "TransportReset"
	"""Resets the Transport Control playback and internal states."""
	
	TRANSPORT_TOGGLE_MONITOR = "TransportToggleMonitor"
	"""Toggles the inclusion button in the Transport Control."""
	
	TRANSPORT_TOGGLE_ORIGINAL = "TransportToggleOriginal"
	"""Toggles the Original button in the Transport Control."""
	
	UNDO = "Undo"
	"""Undoes the last operation in the queue."""
	
	USE_AUDIO_OUTPUT_SYSTEM5 = "UseAudioOutputSystem5"
	"""Selects 5.1 as audio output system."""
	
	USE_AUDIO_OUTPUT_SYSTEM7 = "UseAudioOutputSystem7"
	"""Selects 7.1 as audio output system."""
	
	USE_AUDIO_OUTPUT_SYSTEM_DEFAULT = "UseAudioOutputSystemDefault"
	"""Selects default audio output system."""
	
	USE_AUDIO_OUTPUT_SYSTEM_STEREO_HEADPHONES = "UseAudioOutputSystemStereoHeadphones"
	"""Selects stereo headphones as audio output system."""
	
	USE_AUDIO_OUTPUT_SYSTEM_STEREO_SPEAKERS = "UseAudioOutputSystemStereoSpeakers"
	"""Selects stereo speakers as audio output system."""
	
	USE_ONLINE_DOCUMENTATION = "UseOnlineDocumentation"
	"""Selects Wwise website as a documentation source."""

<<<<<<< HEAD
	@classmethod
	def from_name(cls, type_name: str):
		for member in cls:
			if member == type_name:
				return member
		raise ValueError(f"No {cls.__name__} member with type_name={type_name}")
=======

class EImportOperation(_StrEnum):
	"""An enumeration of possible import operations."""
	
	CREATE_NEW_OBJECT = "CreateNewObject"
	"""Creation of a new object."""
	
	REPLACE_FILE = "ReplaceFile"
	"""Replacement of an already-existing original asset."""
	
	LOCALIZE = "Localize"
	"""Localization."""
	
	REPLACE_OBJECT = "ReplaceObject"
	"""Replacement of an already-existing Wwise object."""


class ECaseStyle(_StrEnum):
	"""Enumeration of common case styles."""
	
	CAMEL = r"^[a-z]+[A-Za-z]*$"
	"""Tokens separated by capitalization, first word NOT capitalized (e.g. 'camelCase')."""
	
	KEBAB = r"^[a-z]+(-[a-z]+)*$"
	"""Tokens separated by hyphens (`-`; e.g. 'kebab-case')."""
	
	PASCAL = r"^[A-Z][a-zA-Z]+$"
	"""Tokens separated by capitalization, first word capitalized (e.g. 'PascalCase')."""
	
	SNAKE = r"^_?[a-z]+(_[a-z]+)*$"
	"""Tokens separated by underscores (`_`; 'snake_case' or '_snake_case'), all lower-case."""
	
	UPPER = r"^_?[A-Z]+(_[A-Z]+)*$"
	"""Tokens separated by underscores (`_`; 'UPPER_CASE' or '_UPPER_CASE'), all upper-case."""


class ELogChannel(_StrEnum):
	"""An enumeration of Wwise log channels."""
	
	SOUNDBANK_GENERATE = "soundbankGenerate"
	"""Log channel for messages related to the generation of SoundBanks."""
	
	CONVERSION = "conversion"
	"""Log channel for messages related to conversions."""
	
	COPY_PLATFORM_SETTINGS = "copyPlatformSettings"
	"""Log channel for messages related to platform settings."""
	
	WAAPI = "waapi"
	"""Log channel for messages related to the Wwise Authoring API."""
	
	PROJECT_LOAD = "projectLoad"
	"""Log channel for messages related to project data."""
	
	GENERAL = "general"
	"""Log channel for general messages."""
	
	SOURCE_CONTROL = "sourceControl"
	"""Log channel for messaged related to source control."""
	
	LUA = "lua"
	"""Log channel for messages related to Lua scripts."""


class ELogSeverity(_StrEnum):
	"""An enumeration of log item severity levels."""
	
	MESSAGE = "Message"
	"""Does not affect the integrity of the current operation."""
	
	WARNING = "Warning"
	"""Might affect the integrity of the current operation."""
	
	ERROR = "Error"
	"""Affects the integrity of the current operation."""
	
	FATAL_ERROR = "FatalError"
	"""Prevents the completion of the current operation."""


class ECaptureLogItemType(_StrEnum):
	"""An enumeration of capture log item types."""
	
	ERROR = "Error"
	"""Error capture log item."""
	
	WARNING = "Warning"
	"""Warning capture log item."""
	
	NOTIFICATION = "Notification"
	"""Notification capture log item type."""
	
	INTERACTIVE_MUSIC = "InteractiveMusic"
	"""InteractiveMusic capture log item type."""
	
	MIDI = "Midi"
	"""Midi capture log item type."""
	
	EXTERNAL_SOURCE = "ExternalSource"
	"""ExternalSource capture log item type."""
	
	MARKER = "Marker"
	"""Marker capture log item type."""
	
	STATE = "State"
	"""State capture log item type."""
	
	SWITCH = "Switch"
	"""Switch capture log item type."""
	
	SET_PARAMETER = "SetParameter"
	"""SetParameter capture log item type."""
	
	PARAMETER_CHANGED = "ParameterChanged"
	"""ParameterChanged capture log item type."""
	
	BANK = "Bank"
	"""Bank capture log item type."""
	
	PREPARE = "Prepare"
	"""Prepare capture log item type."""
	
	EVENT = "Event"
	"""Event capture log item type."""
	
	DIALOGUE_EVENT_RESOLVED = "DialogueEventResolved"
	"""DialogueEventResolved capture log item type."""
	
	ACTION_TRIGGERED = "ActionTriggered"
	"""ActionTriggered capture log item type."""
	
	ACTION_DELAYED = "ActionDelayed"
	"""ActionDelayed capture log item type."""
	
	MESSAGE = "Message"
	"""Message capture log item type."""
	
	API_CALL = "APICall"
	"""APICall capture log item type."""
	
	GAME_OBJECT_REGISTRATION = "GameObjectRegistration"
	"""GameObjectRegistration capture log item type."""


class ECaptureLogSeverity(_StrEnum):
	"""An enumeration of capture log item types."""
	
	NORMAL = "Normal"
	"""Normal execution."""
	
	MESSAGE = "Message"
	"""Shown in yellow in the capture log."""
	
	ERROR = "Error"
	"""Shown in red in the capture log."""


class EAttenuationCurveType(_StrEnum):
	"""An enumeration of curve types."""
	
	VOLUME_DRY_USAGE = "VolumeDryUsage"
	"""Volume"""
	
	VOLUME_WET_GAME_USAGE = "VolumeWetGameUsage"
	"""Aux Send (Game-Defined)"""
	
	VOLUME_WET_USER_USAGE = "VolumeWetUserUsage"
	"""Aux Send (User-Defined)"""
	
	LOW_PASS_FILTER_USAGE = "LowPassFilterUsage"
	"""Low-Pass Filter"""
	
	HIGH_PASS_FILTER_USAGE = "HighPassFilterUsage"
	"""High-Pass Filter"""
	
	SPREAD_USAGE = "SpreadUsage"
	"""Spread"""
	
	FOCUS_USAGE = "FocusUsage"
	"""Focus"""
>>>>>>> 37375ed7


class EInclusionOperation(_StrEnum):
	"""An enumeration of inclusion operations. Useful when getting/setting inclusions in SoundBanks."""
	
	ADD = "add"
	"""`Add` operation."""
	
	REMOVE = "remove"
	"""`Remove` operation."""
	
	REPLACE = "replace"
	"""`Replace` operation."""


class EInclusionFilter(_StrEnum):
	"""An enumeration of inclusion filters. Useful when getting/setting inclusions in SoundBanks."""
	
	EVENTS = "events"
	"""Inclusion filter for events."""
	
	STRUCTURES = "structures"
	"""Inclusion filter for structures (e.g. the hierarchy and assignments of a Switch Container)."""
	
	MEDIA = "media"
<<<<<<< HEAD
	"""Inclusion filter for media (the actual WAV/WEM files that are played at runtime)."""
	
=======
	"""Inclusion filter for media (the actual WAV/WEM files that are played at runtime)."""
>>>>>>> 37375ed7
<|MERGE_RESOLUTION|>--- conflicted
+++ resolved
@@ -1284,15 +1284,7 @@
 	
 	USE_ONLINE_DOCUMENTATION = "UseOnlineDocumentation"
 	"""Selects Wwise website as a documentation source."""
-
-<<<<<<< HEAD
-	@classmethod
-	def from_name(cls, type_name: str):
-		for member in cls:
-			if member == type_name:
-				return member
-		raise ValueError(f"No {cls.__name__} member with type_name={type_name}")
-=======
+  
 
 class EImportOperation(_StrEnum):
 	"""An enumeration of possible import operations."""
@@ -1473,7 +1465,6 @@
 	
 	FOCUS_USAGE = "FocusUsage"
 	"""Focus"""
->>>>>>> 37375ed7
 
 
 class EInclusionOperation(_StrEnum):
@@ -1499,9 +1490,4 @@
 	"""Inclusion filter for structures (e.g. the hierarchy and assignments of a Switch Container)."""
 	
 	MEDIA = "media"
-<<<<<<< HEAD
-	"""Inclusion filter for media (the actual WAV/WEM files that are played at runtime)."""
-	
-=======
-	"""Inclusion filter for media (the actual WAV/WEM files that are played at runtime)."""
->>>>>>> 37375ed7
+	"""Inclusion filter for media (the actual WAV/WEM files that are played at runtime)."""