<<<<<<< HEAD
from enum import IntEnum as _IntEnum, StrEnum as _StrEnum
=======
from enum import IntEnum as _IntEnum
from enum import StrEnum as _StrEnum
from typing import Self as _Self
>>>>>>> 854b7f00


class EActionOnEventType(_IntEnum):
	"""Enumeration of available actions to be executed on an event (see `ak.soundengine.execute_action_on_event`)."""
	
	STOP = 0
	PAUSE = 1
	RESUME = 2
	BREAK = 3
	RELEASE_ENVELOPE = 4


class ECurveInterpolation(_IntEnum):
	"""Enumeration of available curves for interpolation."""
	
	SINE = 0
	LOG1 = 1
	INV_S_CURVE = 2
	LINEAR = 3
	S_CURVE = 4
	EXP_1 = 5
	SINE_RECIP = 6
	EXP_3 = 7
	LAST_FADE_CURVE = 8
	CONSTANT = 9


class ESpeakerBitMask(_IntEnum):
<<<<<<< HEAD
    """Enumeration of common speaker bit masks."""
    
    _FRONT_LEFT = 0x1
    """Front left speaker bit mask"""
    _FRONT_RIGHT = 0x2
    """Front right speaker bit mask"""
    _FRONT_CENTER = 0x4
    """Front center speaker bit mask"""
    _LOW_FREQUENCY = 0x8
    """Low-frequency speaker bit mask"""
    _BACK_LEFT = 0x10
    """Rear left speaker bit mask"""
    _BACK_RIGHT = 0x20
    """Rear right speaker bit mask"""
    _BACK_CENTER = 0x100
    """Rear center speaker ("surround speaker") bit mask"""
    _SIDE_LEFT = 0x200
    """Side left speaker bit mask"""
    _SIDE_RIGHT = 0x400
    """Side right speaker bit mask"""
    _TOP = 0x800
    """Top speaker bit mask"""
    _HEIGHT_FRONT_LEFT = 0x1000
    """Front left speaker bit mask"""
    _HEIGHT_FRONT_CENTER = 0x2000
    """Front center speaker bit mask"""
    _HEIGHT_FRONT_RIGHT = 0x4000
    """Front right speaker bit mask"""
    _HEIGHT_BACK_LEFT = 0x8000
    """Rear left speaker bit mask"""
    _HEIGHT_BACK_CENTER = 0x10000
    """Rear center speaker bit mask"""
    _HEIGHT_BACK_RIGHT = 0x20000
    """Rear right speaker bit mask"""
    
    LFE = _LOW_FREQUENCY
    """0.1"""
    MONO = _FRONT_CENTER
    """1.0"""
    STEREO = _FRONT_LEFT | _FRONT_RIGHT
    """2.0"""
    QUAD = STEREO | _SIDE_LEFT | _SIDE_RIGHT
    """4.0"""
    FIVE_ZERO = MONO | QUAD
    """5.0"""
    FIVE_ONE = FIVE_ZERO | LFE
    """5.1"""
    SEVEN_ZERO = FIVE_ZERO | _BACK_LEFT | _BACK_RIGHT
    """7.0"""
    SEVEN_ONE = SEVEN_ZERO | LFE
    """7.1"""
    SEVEN_ONE_FOUR = SEVEN_ONE | _HEIGHT_FRONT_LEFT | _HEIGHT_FRONT_RIGHT | _HEIGHT_BACK_LEFT | _HEIGHT_BACK_RIGHT
    """7.1.4"""


class EBasePlatform(_StrEnum):
    """An enumeration of all available base platforms."""
    
    ANDROID = "Android"
    """Android devices."""
    
    IOS = "iOS"
    """iOS devices."""
    
    LINUX = "Linux"
    """Linux devices."""
    
    MAC = "Mac"
    """macOS devices."""
    
    SWITCH = "Switch"
    """Nintendo Switch."""
    
    PS4 = "PS4"
    """Sony PlayStation 4."""
    
    PS5 = "PS5"
    """Sony PlayStation 5"""
    
    WINDOWS = "Windows"
    """Microsoft Windows"""
    
    XONE = "XboxOne"
    """Xbox One."""
    
    XSERIES = "XboxSeriesX"
    """Xbox Series (S and X)."""
=======
	"""Enumeration of common speaker bit masks."""
	
	_FRONT_LEFT = 0x1
	"""Front left."""
	_FRONT_RIGHT = 0x2
	"""Front right."""
	_FRONT_CENTER = 0x4
	"""Front centre."""
	_LOW_FREQUENCY = 0x8
	"""Low-frequency."""
	_BACK_LEFT = 0x10
	"""Rear left."""
	_BACK_RIGHT = 0x20
	"""Rear right."""
	_BACK_CENTER = 0x100
	"""Rear centre."""
	_SIDE_LEFT = 0x200
	"""Side left."""
	_SIDE_RIGHT = 0x400
	"""Side right."""
	_TOP = 0x800
	"""Top centre."""
	_HEIGHT_FRONT_LEFT = 0x1000
	"""Front left."""
	_HEIGHT_FRONT_CENTER = 0x2000
	"""Front centre."""
	_HEIGHT_FRONT_RIGHT = 0x4000
	"""Front right."""
	_HEIGHT_BACK_LEFT = 0x8000
	"""Rear left."""
	_HEIGHT_BACK_CENTER = 0x10000
	"""Rear centre."""
	_HEIGHT_BACK_RIGHT = 0x20000
	"""Rear right."""
	
	LFE = _LOW_FREQUENCY
	"""0.1"""
	MONO = _FRONT_CENTER
	"""1.0"""
	
	STEREO = _FRONT_LEFT | _FRONT_RIGHT
	"""2.0"""
	STEREO_LFE = STEREO | LFE
	"""2.1"""
	
	TRI = STEREO | MONO
	"""3.0"""
	
	QUAD = STEREO | _SIDE_LEFT | _SIDE_RIGHT
	"""4.0"""
	
	_FIVE_ZERO = MONO | QUAD
	"""5.0"""
	FIVE_ONE = _FIVE_ZERO | LFE
	"""5.1"""
	FIVE_ONE_TWO = FIVE_ONE | _HEIGHT_FRONT_LEFT | _HEIGHT_FRONT_RIGHT
	"""5.1.2"""
	
	_SEVEN_ZERO = _FIVE_ZERO | _BACK_LEFT | _BACK_RIGHT
	"""7.0"""
	SEVEN_ONE = _SEVEN_ZERO | LFE
	"""7.1"""
	SEVEN_ONE_TWO = SEVEN_ONE | _HEIGHT_FRONT_LEFT | _HEIGHT_FRONT_RIGHT
	"""7.1.2"""
	SEVEN_ONE_FOUR = SEVEN_ONE | _HEIGHT_FRONT_LEFT | _HEIGHT_FRONT_RIGHT | _HEIGHT_BACK_LEFT | _HEIGHT_BACK_RIGHT
	"""7.1.4"""
	
	AMBISONICS_1ST = 0x0
	"""Ambisonics 1st order"""
	
	AMBISONICS_2ND = 0x0
	"""Ambisonics 2nd order"""
	
	AMBISONICS_3RD = 0x0
	"""Ambisonics 3rd order"""
	
	AMBISONICS_4TH = 0x0
	"""Ambisonics 4th order"""
	
	AMBISONICS_5TH = 0x0
	"""Ambisonics 5th order"""
	
	def get_name(self) -> str:  # _Self is not compatible with staticmethod.
		"""
		Gets the name of the speaker as shown in the docstring (documentation).
		:return: A string with the name of the speaker bit mask. If invalid, the returned string will contain "None".
		"""
		match self.value:
			case ESpeakerBitMask.LFE:
				return "0.1"
			case ESpeakerBitMask.MONO:
				return "1.0"
			case ESpeakerBitMask.STEREO:
				return "2.0"
			case ESpeakerBitMask.STEREO_LFE:
				return "2.1"
			case ESpeakerBitMask.TRI:
				return "3.0"
			case ESpeakerBitMask.QUAD:
				return "4.0"
			case ESpeakerBitMask._FIVE_ZERO:
				return "5.0"
			case ESpeakerBitMask.FIVE_ONE:
				return "5.1"
			case ESpeakerBitMask.FIVE_ONE_TWO:
				return "5.1.2"
			case ESpeakerBitMask._SEVEN_ZERO:
				return "7.0"
			case ESpeakerBitMask.SEVEN_ONE:
				return "7.1"
			case ESpeakerBitMask.SEVEN_ONE_TWO:
				return "7.1.2"
			case ESpeakerBitMask.SEVEN_ONE_FOUR:
				return "7.1.4"
			case ESpeakerBitMask.AMBISONICS_1ST:
				return "Ambisonics 1st order"
			case ESpeakerBitMask.AMBISONICS_2ND:
				return "Ambisonics 2nd order"
			case ESpeakerBitMask.AMBISONICS_3RD:
				return "Ambisonics 3rd order"
			case ESpeakerBitMask.AMBISONICS_4TH:
				return "Ambisonics 4th order"
			case ESpeakerBitMask.AMBISONICS_5TH:
				return "Ambisonics 5th order"


class EBitDepth(_StrEnum):
	"""An enumeration of supported bit depths."""
	
	INT_16 = "int16"
	"""16-bit integer"""
	
	FLOAT_32 = "float32"
	"32-bit floating-point number."


class ESampleRate(_IntEnum):
	"""An enumeration of Sample Rates."""
	
	SR_48000 = 48000
	SR_44100 = 44100
	SR_36000 = 36000
	SR_32000 = 32000
	SR_28000 = 28000
	SR_24000 = 24000
	SR_22050 = 22050
	SR_20000 = 20000
	SR_18000 = 18000
	SR_16000 = 16000
	SR_14000 = 14000
	SR_12000 = 12000
	SR_11025 = 11025
	SR_10000 = 10000
	SR_8000 = 8000
	SR_6000 = 6000
	SR_3000 = 3000
	SR_2000 = 2000
	SR_1000 = 1000
	SR_500 = 500
	SR_300 = 300


class EWaveform(_StrEnum):
	"""An enumeration of the default waveforms available in Wwise."""
	
	SILENCE = "silence"
	SINE = "sine"
	TRIANGLE = "triangle"
	SQUARE = "square"
	WHITE_NOISE = "whiteNoise"
>>>>>>> 854b7f00
<|MERGE_RESOLUTION|>--- conflicted
+++ resolved
@@ -1,10 +1,5 @@
-<<<<<<< HEAD
 from enum import IntEnum as _IntEnum, StrEnum as _StrEnum
-=======
-from enum import IntEnum as _IntEnum
-from enum import StrEnum as _StrEnum
 from typing import Self as _Self
->>>>>>> 854b7f00
 
 
 class EActionOnEventType(_IntEnum):
@@ -33,95 +28,6 @@
 
 
 class ESpeakerBitMask(_IntEnum):
-<<<<<<< HEAD
-    """Enumeration of common speaker bit masks."""
-    
-    _FRONT_LEFT = 0x1
-    """Front left speaker bit mask"""
-    _FRONT_RIGHT = 0x2
-    """Front right speaker bit mask"""
-    _FRONT_CENTER = 0x4
-    """Front center speaker bit mask"""
-    _LOW_FREQUENCY = 0x8
-    """Low-frequency speaker bit mask"""
-    _BACK_LEFT = 0x10
-    """Rear left speaker bit mask"""
-    _BACK_RIGHT = 0x20
-    """Rear right speaker bit mask"""
-    _BACK_CENTER = 0x100
-    """Rear center speaker ("surround speaker") bit mask"""
-    _SIDE_LEFT = 0x200
-    """Side left speaker bit mask"""
-    _SIDE_RIGHT = 0x400
-    """Side right speaker bit mask"""
-    _TOP = 0x800
-    """Top speaker bit mask"""
-    _HEIGHT_FRONT_LEFT = 0x1000
-    """Front left speaker bit mask"""
-    _HEIGHT_FRONT_CENTER = 0x2000
-    """Front center speaker bit mask"""
-    _HEIGHT_FRONT_RIGHT = 0x4000
-    """Front right speaker bit mask"""
-    _HEIGHT_BACK_LEFT = 0x8000
-    """Rear left speaker bit mask"""
-    _HEIGHT_BACK_CENTER = 0x10000
-    """Rear center speaker bit mask"""
-    _HEIGHT_BACK_RIGHT = 0x20000
-    """Rear right speaker bit mask"""
-    
-    LFE = _LOW_FREQUENCY
-    """0.1"""
-    MONO = _FRONT_CENTER
-    """1.0"""
-    STEREO = _FRONT_LEFT | _FRONT_RIGHT
-    """2.0"""
-    QUAD = STEREO | _SIDE_LEFT | _SIDE_RIGHT
-    """4.0"""
-    FIVE_ZERO = MONO | QUAD
-    """5.0"""
-    FIVE_ONE = FIVE_ZERO | LFE
-    """5.1"""
-    SEVEN_ZERO = FIVE_ZERO | _BACK_LEFT | _BACK_RIGHT
-    """7.0"""
-    SEVEN_ONE = SEVEN_ZERO | LFE
-    """7.1"""
-    SEVEN_ONE_FOUR = SEVEN_ONE | _HEIGHT_FRONT_LEFT | _HEIGHT_FRONT_RIGHT | _HEIGHT_BACK_LEFT | _HEIGHT_BACK_RIGHT
-    """7.1.4"""
-
-
-class EBasePlatform(_StrEnum):
-    """An enumeration of all available base platforms."""
-    
-    ANDROID = "Android"
-    """Android devices."""
-    
-    IOS = "iOS"
-    """iOS devices."""
-    
-    LINUX = "Linux"
-    """Linux devices."""
-    
-    MAC = "Mac"
-    """macOS devices."""
-    
-    SWITCH = "Switch"
-    """Nintendo Switch."""
-    
-    PS4 = "PS4"
-    """Sony PlayStation 4."""
-    
-    PS5 = "PS5"
-    """Sony PlayStation 5"""
-    
-    WINDOWS = "Windows"
-    """Microsoft Windows"""
-    
-    XONE = "XboxOne"
-    """Xbox One."""
-    
-    XSERIES = "XboxSeriesX"
-    """Xbox Series (S and X)."""
-=======
 	"""Enumeration of common speaker bit masks."""
 	
 	_FRONT_LEFT = 0x1
@@ -248,6 +154,40 @@
 				return "Ambisonics 5th order"
 
 
+class EBasePlatform(_StrEnum):
+    """An enumeration of all available base platforms."""
+    
+    ANDROID = "Android"
+    """Android devices."""
+    
+    IOS = "iOS"
+    """iOS devices."""
+    
+    LINUX = "Linux"
+    """Linux devices."""
+    
+    MAC = "Mac"
+    """macOS devices."""
+    
+    SWITCH = "Switch"
+    """Nintendo Switch."""
+    
+    PS4 = "PS4"
+    """Sony PlayStation 4."""
+    
+    PS5 = "PS5"
+    """Sony PlayStation 5"""
+    
+    WINDOWS = "Windows"
+    """Microsoft Windows"""
+    
+    XONE = "XboxOne"
+    """Xbox One."""
+    
+    XSERIES = "XboxSeriesX"
+    """Xbox Series (S and X)."""
+
+
 class EBitDepth(_StrEnum):
 	"""An enumeration of supported bit depths."""
 	
@@ -291,5 +231,4 @@
 	SINE = "sine"
 	TRIANGLE = "triangle"
 	SQUARE = "square"
-	WHITE_NOISE = "whiteNoise"
->>>>>>> 854b7f00
+	WHITE_NOISE = "whiteNoise"