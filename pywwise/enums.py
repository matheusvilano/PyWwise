from typing import Self as _Self
from enum import Enum as _Enum, IntEnum as _IntEnum, StrEnum as _StrEnum


class EActionOnEventType(_IntEnum):
	"""Enumeration of available actions to be executed on an event (see `ak.soundengine.execute_action_on_event`)."""
	
	STOP = 0
	"""Stop"""
	
	PAUSE = 1
	"""Pause"""
	
	RESUME = 2
	"""Resume"""
	
	BREAK = 3
	"""Break"""
	
	RELEASE_ENVELOPE = 4
	"""Release Envelope"""


class ECurveInterpolation(_IntEnum):
	"""Enumeration of available curves for interpolation."""
	
	SINE = 0
	"""y = sin((PI/2)x)"""
	
	LOG1 = 1
	"""y = log2(1+x)"""
	
	INV_S_CURVE = 2
	"""y = 1 - (1-x)^2"""
	
	LINEAR = 3
	"""y = x"""
	
	S_CURVE = 4
	"""y = x^2 * (3-2x)"""
	
	EXP_1 = 5
	"""y = x^2"""
	
	SINE_RECIP = 6
	"""y = 1 - sin((PI/2)(1-x))"""
	
	EXP_3 = 7
	"""y = x^3"""
	
	_LAST_FADE_CURVE = 8
	"""y = last used function"""
	
	CONSTANT = 9
	"""y = 1"""


class ESpeakerBitMask(_IntEnum):
	"""Enumeration of common speaker bit masks."""
	
	_FRONT_LEFT = 0x1
	"""Front left."""
	_FRONT_RIGHT = 0x2
	"""Front right."""
	_FRONT_CENTER = 0x4
	"""Front centre."""
	_LOW_FREQUENCY = 0x8
	"""Low-frequency."""
	_BACK_LEFT = 0x10
	"""Rear left."""
	_BACK_RIGHT = 0x20
	"""Rear right."""
	_BACK_CENTER = 0x100
	"""Rear centre."""
	_SIDE_LEFT = 0x200
	"""Side left."""
	_SIDE_RIGHT = 0x400
	"""Side right."""
	_TOP = 0x800
	"""Top centre."""
	_HEIGHT_FRONT_LEFT = 0x1000
	"""Front left."""
	_HEIGHT_FRONT_CENTER = 0x2000
	"""Front centre."""
	_HEIGHT_FRONT_RIGHT = 0x4000
	"""Front right."""
	_HEIGHT_BACK_LEFT = 0x8000
	"""Rear left."""
	_HEIGHT_BACK_CENTER = 0x10000
	"""Rear centre."""
	_HEIGHT_BACK_RIGHT = 0x20000
	"""Rear right."""
	
	LFE = _LOW_FREQUENCY
	"""0.1"""
	MONO = _FRONT_CENTER
	"""1.0"""
	
	STEREO = _FRONT_LEFT | _FRONT_RIGHT
	"""2.0"""
	STEREO_LFE = STEREO | LFE
	"""2.1"""
	
	TRI = STEREO | MONO
	"""3.0"""
	
	QUAD = STEREO | _SIDE_LEFT | _SIDE_RIGHT
	"""4.0"""
	
	_FIVE_ZERO = MONO | QUAD
	"""5.0"""
	FIVE_ONE = _FIVE_ZERO | LFE
	"""5.1"""
	FIVE_ONE_TWO = FIVE_ONE | _HEIGHT_FRONT_LEFT | _HEIGHT_FRONT_RIGHT
	"""5.1.2"""
	
	_SEVEN_ZERO = _FIVE_ZERO | _BACK_LEFT | _BACK_RIGHT
	"""7.0"""
	SEVEN_ONE = _SEVEN_ZERO | LFE
	"""7.1"""
	SEVEN_ONE_TWO = SEVEN_ONE | _HEIGHT_FRONT_LEFT | _HEIGHT_FRONT_RIGHT
	"""7.1.2"""
	SEVEN_ONE_FOUR = SEVEN_ONE | _HEIGHT_FRONT_LEFT | _HEIGHT_FRONT_RIGHT | _HEIGHT_BACK_LEFT | _HEIGHT_BACK_RIGHT
	"""7.1.4"""
	
	AMBISONICS_1ST = 0x0
	"""Ambisonics 1st order"""
	
	AMBISONICS_2ND = 0x0
	"""Ambisonics 2nd order"""
	
	AMBISONICS_3RD = 0x0
	"""Ambisonics 3rd order"""
	
	AMBISONICS_4TH = 0x0
	"""Ambisonics 4th order"""
	
	AMBISONICS_5TH = 0x0
	"""Ambisonics 5th order"""
	
	def get_name(self) -> str:  # _Self is not compatible with staticmethod.
		"""
		Gets the name of the speaker as shown in the docstring (documentation).
		:return: A string with the name of the speaker bit mask. If invalid, the returned string will contain "None".
		"""
		match self.value:
			case ESpeakerBitMask.LFE:
				return "0.1"
			case ESpeakerBitMask.MONO:
				return "1.0"
			case ESpeakerBitMask.STEREO:
				return "2.0"
			case ESpeakerBitMask.STEREO_LFE:
				return "2.1"
			case ESpeakerBitMask.TRI:
				return "3.0"
			case ESpeakerBitMask.QUAD:
				return "4.0"
			case ESpeakerBitMask._FIVE_ZERO:
				return "5.0"
			case ESpeakerBitMask.FIVE_ONE:
				return "5.1"
			case ESpeakerBitMask.FIVE_ONE_TWO:
				return "5.1.2"
			case ESpeakerBitMask._SEVEN_ZERO:
				return "7.0"
			case ESpeakerBitMask.SEVEN_ONE:
				return "7.1"
			case ESpeakerBitMask.SEVEN_ONE_TWO:
				return "7.1.2"
			case ESpeakerBitMask.SEVEN_ONE_FOUR:
				return "7.1.4"
			case ESpeakerBitMask.AMBISONICS_1ST:
				return "Ambisonics 1st order"
			case ESpeakerBitMask.AMBISONICS_2ND:
				return "Ambisonics 2nd order"
			case ESpeakerBitMask.AMBISONICS_3RD:
				return "Ambisonics 3rd order"
			case ESpeakerBitMask.AMBISONICS_4TH:
				return "Ambisonics 4th order"
			case ESpeakerBitMask.AMBISONICS_5TH:
				return "Ambisonics 5th order"


class EBasePlatform(_StrEnum):
	"""An enumeration of all available base platforms."""
	
	ANDROID = "Android"
	"""Android devices."""
	
	IOS = "iOS"
	"""iOS devices."""
	
	LINUX = "Linux"
	"""Linux devices."""
	
	MAC = "Mac"
	"""macOS devices."""
	
	SWITCH = "Switch"
	"""Nintendo Switch."""
	
	PS4 = "PS4"
	"""Sony PlayStation 4."""
	
	PS5 = "PS5"
	"""Sony PlayStation 5"""
	
	WINDOWS = "Windows"
	"""Microsoft Windows"""
	
	XONE = "XboxOne"
	"""Xbox One."""
	
	XSERIES = "XboxSeriesX"
	"""Xbox Series (S and X)."""


class EBitDepth(_StrEnum):
	"""An enumeration of supported bit depths."""
	
	INT_16 = "int16"
	"""16-bit integer"""
	
	FLOAT_32 = "float32"
	"32-bit floating-point number."


class ESampleRate(_IntEnum):
	"""An enumeration of Sample Rates."""
	
	SR_48000 = 48000
	"""48kHz"""
	
	SR_44100 = 44100
	"""44.1kHz"""
	
	SR_36000 = 36000
	"""36kHz"""
	
	SR_32000 = 32000
	"""32kHz"""
	
	SR_28000 = 28000
	"""28kHz"""
	
	SR_24000 = 24000
	"""24kHz"""
	
	SR_22050 = 22050
	"""22.05kHz"""
	
	SR_20000 = 20000
	"""20kHz"""
	
	SR_18000 = 18000
	"""18kHz"""
	
	SR_16000 = 16000
	"""16kHz"""
	
	SR_14000 = 14000
	"""14kHz"""
	
	SR_12000 = 12000
	"""12kHz"""
	
	SR_11025 = 11025
	"""11.025kHz"""
	
	SR_10000 = 10000
	"""10kHz"""
	
	SR_8000 = 8000
	"""8kHz"""
	
	SR_6000 = 6000
	"""6kHz"""
	
	SR_3000 = 3000
	"""3kHz"""
	
	SR_2000 = 2000
	"""2kHz"""
	
	SR_1000 = 1000
	"""1kHz"""
	
	SR_500 = 500
	"""500Hz"""
	
	SR_300 = 300
	"""300Hz"""


class EWaveform(_StrEnum):
	"""An enumeration of the default waveforms available in Wwise."""
	
	SILENCE = "silence"
	"""Silence (flat waveform)."""
	
	SINE = "sine"
	"""Standard sine waveform."""
	
	TRIANGLE = "triangle"
	"""Standard triangle waveform."""
	
	SQUARE = "square"
	"""Standard triangle waveform."""
	
	WHITE_NOISE = "whiteNoise"
	"""Random waveform."""


class EReturnOptions(_StrEnum):
	"""An enumeration of return options available in the Wwise Authoring API."""
	
	AUDIO_SOURCE_LANGUAGE = "audioSource:language"  # same as "audioSourceLanguage"
	"""The audio source's language. This assumes a child audio source exists."""
	
	AUDIO_SOURCE_MAX_DURATION_SOURCE = "audioSource:maxDurationSource"
	"""The audio source's maximum duration source. This assumes a child audio source exists."""
	
	AUDIO_SOURCE_MAX_RADIUS_ATTENUATION = "audioSource:maxRadiusAttenuation"
	"""The audio source's maximum radius attenuation. This assumes a child audio source exists."""
	
	AUDIO_SOURCE_PLAYBACK_DURATION = "audioSource:playbackDuration"
	"""The audio source's playback duration. This assumes a child audio source exists."""
	
	AUDIO_SOURCE_TRIM_VALUES = "audioSource:trimValues"  # same as "audioSourceTrimValues"
	"""The audio source's trim values. This assumes a child audio source exists."""
	
	CATEGORY = "category"
	"""The category."""  # TODO: What does this mean? Test, then enhance this docstring.
	
	CHILDREN_COUNT = "childrenCount"
	"""The amount of children. This accounts for Audio Sources."""
	
	CLASS_ID = "classId"
	"""The class ID (e.g. the ClassID of AuxBus is 3997712). Refer to the Wwise Objects Reference for more
	information."""
	
	CONVERTED_WEM_FILE_PATH = "convertedWemFilePath"  # same as "convertedFilePath"
	"""The path of the converted file (WEM)."""
	
	DURATION = "duration"
	"""The estimated duration of the object."""
	
	FILE_PATH = "filePath"
	"""The file path (if any). Usually used with Work Units and Sources."""
	
	GUID = "id"
	"""Global Unique Identifier"""
	
	IS_EXPLICIT_MUTE = "isExplicitMute"
	"""Whether the object is explicitly muted. This is represented by the blue fill on the [M] button in Wwise."""
	
	IS_EXPLICIT_SOLO = "isExplicitSolo"
	"""Whether the object is explicitly muted. This is represented by the yellow fill on the [S] button in Wwise."""
	
	IS_IMPLICIT_MUTE = "isImplicitMute"
	"""Whether the object is implicitly muted (e.g. muted parent)."""
	
	IS_IMPLICIT_SOLO = "isImplicitSolo"
	"""Whether the object is implicitly muted (e.g. soloed parent)."""
	
	IS_INCLUDED = "isIncluded"
	"""Whether the object is included. Not being included means it will not be converted or included in SoundBanks or
	other data."""
	
	IS_PLAYABLE = "isPlayable"
	"""Whether the object is playable (e.g. a Sound object is playable)."""
	
	MAX_DURATION_SOURCE = "maxDurationSource"
	"""The maximum duration of the source."""
	
	MAX_RADIUS_ATTENUATION = "maxRadiusAttenuation"
	"""Maximum attenuation radius."""
	
	MEDIA_SIZE = "mediaSize"
	"""The media size"""  # TODO: What is the unit of measurement here? Probably bytes, but we should check and add that to the docstring.
	
	MUSIC_PLAYLIST_ROOT = "music:playlistRoot"  # same as "musicPlaylistRoot"
	"""The music playlist root."""
	
	MUSIC_TRANSITION_ROOT = "music:transitionRoot"  # same as "musicTransitionRoot"
	"""The music transition root."""
	
	NAME = "name"
	"""The object's name."""
	
	NOTES = "notes"
	"""Notes attached to the object."""
	
	OBJECT_SIZE = "objectSize"
	"""The object size."""  # TODO: What is the unit of measurement here? Probably bytes, but we should check and add that to the docstring.
	
	ORIGINAL_FILE_PATH = "originalFilePath"  # same as "originalWavFilePath"
	"""The file path."""
	
	ORIGINAL_RELATIVE_FILE_PATH = "originalRelativeFilePath"
	"""The file path of the original asset, relative to the project folders."""
	
	OWNER = "owner"
	"""The owner of the object."""  # TODO: What does this mean? Same as parent? Test, then enhance this docstring. If same as parent, may be removed.
	
	PARENT = "parent"
	"""The parent of the object."""
	
	PATH = "path"
	"""The project path of the object (e.g. "/Actor-Mixer Hierarchy/Default Work Unit/Physics/Collisions/TestSound")."""
	
	PLAYBACK_DURATION = "playbackDuration"
	"""The playback duration."""
	
	PLUGIN_NAME = "pluginName"
	"""The name of the plugin."""
	
	POINTS = "points"
	"""Points."""  # TODO: What does this mean? Test, then enhance this docstring.
	
	SHORT_ID = "shortId"
	"""The ShortID of the object."""
	
	SOUNDBANK_BNK_FILE_PATH = "soundbank:bnkFilePath"  # same as "soundbankBnkFilePath"
	"""The path to the associated BNK file."""
	
	SOUND_CONVERTED_WEM_FILE_PATH = "sound:convertedWemFilePath"
	"""The sound object's source's converted WEM file path. This assumes the object in question is a Sound."""
	
	SOUND_ORIGINAL_WAV_FILE_PATH = "sound:originalWavFilePath"
	"""The sound object's source's original WAV file path. This assumes the object in question is a Sound."""
	
	STATE_GROUPS = "stateGroups"
	"""State groups."""
	
	STATE_PROPERTIES = "stateProperties"
	"""State properties."""
	
	STRUCTURE_SIZE = "structureSize"
	"""The size of the structure."""  # TODO: What is the unit of measurement here? Probably bytes, but we should check and add that to the docstring.
	
	SWITCH_CONTAINER_CHILD_CONTEXT = "switchContainerChild:context"  # same as "switchContainerChildContext"
	"""The context (re: children) of a Switch Container. This assumes the object in question is a Switch Container."""
	
	TOTAL_SIZE = "totalSize"
	"""The total size."""  # TODO: What is the unit of measurement here? Probably bytes, but we should check and add that to the docstring.
	
	TYPE = "type"
	"""The name of the type. Examples: RandomSequenceContainer, MusicTrack, AudioFileSource, etc."""
	
	WORK_UNIT = "workunit"
	"""The Work Unit the object belongs to."""
	
	WORK_UNIT_IS_DEFAULT = "workunit:isDefault"  # same as "workunitIsDefault"
	"""Whether the Work Unit is a default object. This assumes the object in question is a Work Unit."""
	
	WORK_UNIT_IS_DIRTY = "workunit:isDirty"  # same as "workunitIsDirty"
	"""Whether the Work Unit is dirty (has unsaved changes). This assumes the object in question is a Work Unit."""
	
	WORK_UNIT_TYPE = "workunit:type"  # same as "workunitType"
	"""The type of Work Unit (e.g. actual Work Unit vs Physical Folder). This assumes the object in question is a Work
	Unit."""
	
	def __hash__(self) -> int:
		""":return: The enum value, hashed."""
		return self.value.__hash__()
	
	@classmethod
	def get_defaults(cls) -> tuple[_Self, ...]:
		"""
		Gets the default return options for PyWwise. Those are usually used to construct WwiseObjectInfo instances.
		:return: A tuple containing the default return options.
		"""
		return EReturnOptions.GUID, EReturnOptions.NAME, EReturnOptions.TYPE, EReturnOptions.PATH


class EObjectType(tuple[int, int, str], _Enum):
	"""An enumeration of class IDs for all different Wwise objects."""
	
	UNKNOWN = -1, -1, "Unknown"
	ACOUSTIC_TEXTURE = 72, 4718608, "AcousticTexture"
	ACTION = 5, 327696, "Action"
	ACTION_EXCEPTION = 76, 4980752, "ActionException"
	ACTOR_MIXER = 8, 524304, "ActorMixer"
	ATTENUATION = 41, 2686992, "Attenuation"
	AUDIO_DEVICE = 71, 4653072, "AudioDevice"
	AUDIO_SOURCE = 0, 16, "AudioSource"
	AUX_BUS = 61, 3997712, "AuxBus"
	BLEND_CONTAINER = 29, 1900560, "BlendContainer"
	BLEND_TRACK = 30, 1966096, "BlendTrack"
	BUS = 21, 1376272, "Bus"
	CONTROL_SURFACE_BINDING = 67, 4390928, "ControlSurfaceBinding"
	CONTROL_SURFACE_BINDING_GROUP = 68, 4456464, "ControlSurfaceBindingGroup"
	CONTROL_SURFACE_SESSION = 66, 4325392, "ControlSurfaceSession"
	CONVERSION = 55, 3604496, "Conversion"
	CURVE = 14, 917520, "Curve"
	CUSTOM_STATE = 79, 5177360, "CustomState"
	DIALOGUE_EVENT = 46, 3014672, "DialogueEvent"
	EFFECT = 17, 1114128, "Effect"
	EFFECT_SLOT = 84, 5505040, "EffectSlot"
	EVENT = 4, 262160, "Event"
	EXTERNAL_SOURCE = 57, 3735568, "ExternalSource"
	EXTERNAL_SOURCE_FILE = 56, 3670032, "ExternalSourceFile"
	FOLDER = 2, 131088, "Folder"
	GAME_PARAMETER = 23, 1507344, "GameParameter"
	LANGUAGE = 75, 4915216, "Language"
	MARKER = 82, 5373968, "Marker"
	METADATA = 81, 5308432, "Metadata"
	MIDI_FILE_SOURCE = 80, 5242896, "MidiFileSource"
	MIDI_PARAMETER = 63, 4128784, "MidiParameter"
	MIXING_SESSION = 53, 3473424, "MixingSession"
	MODIFIER = 15, 983056, "Modifier"
	MODULATOR_ENVELOPE = 65, 4259856, "ModulatorEnvelope"
	MODULATOR_LFO = 64, 4194320, "ModulatorLfo"
	MODULATOR_TIME = 78, 5111824, "ModulatorTime"
	MULTI_SWITCH_ENTRY = 83, 655360016, "MultiSwitchEntry"
	MUSIC_CLIP = 60, 3932176, "MusicClip"
	MUSIC_CLIP_MIDI = 62, 4063248, "MusicClipMidi"
	MUSIC_CUE = 59, 3866640, "MusicCue"
	MUSIC_EVENT_CUE = 77, 5046288, "MusicEventCue"
	MUSIC_FADE = 39, 2555920, "MusicFade"
	MUSIC_PLAYLIST_CONTAINER = 34, 2228240, "MusicPlaylistContainer"
	MUSIC_PLAYLIST_ITEM = 36, 2359312, "MusicPlaylistItem"
	MUSIC_SEGMENT = 27, 1769488, "MusicSegment"
	MUSIC_STINGER = 38, 2490384, "MusicStinger"
	MUSIC_SWITCH_CONTAINER = 35, 2293776, "MusicSwitchContainer"
	MUSIC_TRACK = 28, 1835024, "MusicTrack"
	MUSIC_TRACK_SEQUENCE = 58, 3801104, "MusicTrackSequence"
	MUSIC_TRANSITION = 37, 2424848, "MusicTransition"
	OBJECT_SETTING_ASSOC = 24, 1572880, "ObjectSettingAssociation"  # wrongly listed as "ObjectSettingAssoc" in AK docs?
	PANNER = 42, 2752528, "Panner"
	PATH_2D = 11, 720912, "Path2d"
	PLATFORM = 69, 4522000, "Platform"
	PLUGIN_DATA_SOURCE = 54, 3538960, "PluginDataSource"
	POSITION = 12, 786448, "Position"
	PROJECT = 3, 196624, "Project"
	QUERY = 32, 2097168, "Query"
	RANDOM_SEQUENCE_CONTAINER = 9, 589840, "RandomSequenceContainer"
	RTPC = 22, 1441808, "Rtpc"  # AK docs list as capitalized ("Rtpc"), but return values are all caps?
	SEARCH_CRITERIA = 33, 2162704, "SearchCriteria"
	SOUND = 1, 65552, "Sound"
	SOUND_BANK = 18, 1179664, "SoundBank"
	SOUNDCASTER_SESSION = 26, 1703952, "SoundcasterSession"
	SOURCE_PLUGIN = 16, 1048592, "SourcePlugin"
	STATE = 6, 393232, "State"
	STATE_GROUP = 7, 458768, "StateGroup"
	SWITCH = 20, 1310736, "Switch"
	SWITCH_CONTAINER = 10, 655376, "SwitchContainer"
	SWITCH_GROUP = 19, 1245200, "SwitchGroup"
	TRIGGER = 40, 2621456, "Trigger"
	USER_PROJECT_SETTINGS = 51, 3342352, "UserProjectSettings"
	WORK_UNIT = 25, 1638416, "WorkUnit"
	
	@classmethod
	def from_plugin_id(cls, plugin_id: int):
		"""
		Gets an enum member by plugin ID.
		:param plugin_id: The plugin ID.
		:return: An enum member whose plugin ID matches the specified plugin ID. If no valid member was found, UNKNOWN
				 is returned instead.
		"""
		for member in cls:
			if member.get_plugin_id() == plugin_id:
				return member
		return cls.UNKNOWN
	
	@classmethod
	def from_class_id(cls, class_id: int):
		"""
		Gets an enum member by class ID.
		:param class_id: The class ID.
		:return: An enum member whose class ID matches the specified class ID. If no valid member was found, UNKNOWN
				 is returned instead.
		"""
		for member in cls:
			if member.get_class_id() == class_id:
				return member
		return cls.UNKNOWN
	
	@classmethod
	def from_type_name(cls, type_name: str):
		"""
		Gets an enum member by type name.
		:param type_name: The type name.
		:return: An enum member whose type name matches the specified type name. If no valid member was found, UNKNOWN
				 is returned instead.
		"""
		type_name = type_name.upper()  # The comparisons are all case-insensitive
		for member in cls:
			if member.get_type_name().upper() == type_name:
				return member
		return cls.UNKNOWN
	
	def get_plugin_id(self) -> int:
		""":return: The Wwise object type's PluginID."""
		return self.value[0]
	
	def get_class_id(self) -> int:
		""":return: The Wwise object type's ClassID."""
		return self.value[1]
	
	def get_type_name(self) -> str:
		""":return: The Wwise object type's name, as a string."""
		return self.value[2]


class EStartMode(_StrEnum):
	"""An enumeration of command add-on start options available in the Wwise Authoring API."""
	
	SINGLE_SELECTION_SINGLE_PROCESS = "SingleSelectionSingleProcess"
	"""SingleSelectionSingleProcess: only support single selection, starts the program once."""
	
	MULTIPLE_SELECTION_SINGLE_PROCESS_SPACE_SEPARATED = "MultipleSelectionSingleProcessSpaceSeparated"
	"""MultipleSelectionSingleProcessSpaceSeparated: program is started once with variables expanded to space separated 
	arguments, each enclosed in double-quotes."""
	
	MULTIPLE_SELECTION_MULTIPLE_PROCESSES = "MultipleSelectionMultipleProcesses"
	"""MultipleSelectionMultipleProcesses: program is started once per selected item, in parallel. Each running instance 
	receives one selected item."""
	
	def __hash__(self) -> int:
		""":return: The enum value, hashed."""
		return self.value.__hash__()


class ECommand(_StrEnum):
	"""An enumeration of all Wwise commands. Please keep in mind that the commands in this enumeration might be slightly
	inaccurate if you are using a version of Wwise that is not verified and tested with PyWwise."""
	
	ACTIVATE_NEXT_FLOATING_VIEW = "ActivateNextFloatingView"
	"""Activates the next floating view."""
	
	ACTIVATE_PREVIOUS_FLOATING_VIEW = "ActivatePreviousFloatingView"
	"""Activates the previous floating view."""
	
	CHECK_PROJECT_FILES = "CheckProjectFiles"
	"""Scans for Project and Work Unit files that have changed on disk."""
	
	CLOSE_CURRENT_OBJECT_TAB = "CloseCurrentObjectTab"
	"""Close the current object tab."""
	
	CLOSE_OBJECT_TABS_TO_THE_RIGHT = "CloseObjectTabsToTheRight"
	"""Close the object tabs to the right."""
	
	CLOSE_OTHER_OBJECT_TABS = "CloseOtherObjectTabs"
	"""Close the other object tabs."""
	
	CLOSE_PROJECT = "CloseProject"
	"""Closes the project."""
	
	CLOSE_VIEW = "CloseView"
	"""Closes the active view."""
	
	CONVERT = "Convert"
	"""Shows the Convert dialog for the specified objects. \n
	**Parameter**: objects - an array of objects"""
	
	CONVERT_ALL_PLATFORM = "ConvertAllPlatform"
	"""Converts the specified objects on all platforms. \n	
	**Parameter**: objects - an array of objects"""
	
	CONVERT_CURRENT_PLATFORM = "ConvertCurrentPlatform"
	"""Converts the specified objects on the specified platform. If not specified, it uses the current platform or 
	current selected objects. \n
	**Parameter**: objects - an array of objects platforms - an array of platforms (array of GUID string)"""
	
	CONVERT_SFX_TO_VOICE = "ConvertSFXToVoice"
	"""Converts the specified objects to Sound Voice objects. \n
	**Parameter**: objects - an array of objects"""
	
	CONVERT_TO_SOUND_SFX = "ConvertToSoundSFX"
	"""Converts the specified objects to Sound SFX objects.	\n
	**Parameter**: objects - an array of objects"""
	
	COPY_GUI_DS_PATHS_TO_CLIPBOARD = "CopyGUIDsPathsToClipboard"
	"""Copies the unique IDs (GUID) of the specified objects to clipboard. \n
	**Parameter**: objects - an array of objects"""
	
	COPY_PATHS_TO_CLIPBOARD = "CopyPathsToClipboard"
	"""Copies the Wwise project paths of the specified objects to clipboard. \n
	**Parameter**: objects - an array of objects"""
	
	COPY_SHORT_IDS_TO_CLIPBOARD = "CopyShortIDsToClipboard"
	"""Copies the short IDs (unsigned 32 bit) of the specified objects to clipboard. \n
	**Parameter**: objects - an array of objects"""
	
	COPY_WAQL_TO_CLIPBOARD = "CopyWAQLToClipboard"
	"""Generates a WAQL query with the specified object paths and copies it to clipboard. \n
	**Parameter**: objects - an array of objects"""
	
	CREATE_IN_GAC = "CreateInGAC"
	"""Creates the associated Nuendo objects for the specified objects using Game Audio Connect. \n
	**Parameter**: objects - an array of objects"""
	
	CREATE_NEW_SOUNDBANK = "CreateNewSoundbank"
	"""Creates a new SoundBank."""
	
	DETACH_CURRENT_OBJECT_TAB = "DetachCurrentObjectTab"
	"""Detach the current object tab."""
	
	DUPLICATE_CURRENT_OBJECT_TAB = "DuplicateCurrentObjectTab"
	"""Duplicate the current object tab."""
	
	EDIT_USER_PREFERENCES = "EditUserPreferences"
	"""Shows the User Preferences dialog for editing."""
	
	FIND_IN_PROJECT_EXPLORER_NEW_PINNED_VIEW = "FindInProjectExplorerNewPinnedView"
	"""Finds the specified object in the Project Explorer (New Pinned View). \n
	**Parameter**: objects - an array of objects"""
	
	FIND_IN_PROJECT_EXPLORER_SELECTION_CHANNEL1 = "FindInProjectExplorerSelectionChannel1"
	"""Finds the specified object in the Project Explorer (Selection Channel 1). \n
	**Parameter**: objects - an array of objects"""
	
	FIND_IN_PROJECT_EXPLORER_SELECTION_CHANNEL2 = "FindInProjectExplorerSelectionChannel2"
	"""Finds the specified object in the Project Explorer (Selection Channel 2). \n
	**Parameter**: objects - an array of objects"""
	
	FIND_IN_PROJECT_EXPLORER_SELECTION_CHANNEL3 = "FindInProjectExplorerSelectionChannel3"
	"""Finds the specified object in the Project Explorer (Selection Channel 3). \n
	**Parameter**: objects - an array of objects"""
	
	FIND_IN_PROJECT_EXPLORER_SELECTION_CHANNEL4 = "FindInProjectExplorerSelectionChannel4"
	"""Finds the specified object in the Project Explorer (Selection Channel 4). \n
	**Parameter**: objects - an array of objects"""
	
	FOCUS_NEXT = "FocusNext"
	"""Focuses the next control in the current view."""
	
	FOCUS_PREVIOUS = "FocusPrevious"
	"""Focuses the previous control in the current view."""
	
	FORCE_SAVE_PROJECT = "ForceSaveProject"
	"""Makes all Work Units dirty and saves the project."""
	
	GENERATE_ALL_SOUNDBANKS_ALL_PLATFORMS = "GenerateAllSoundbanksAllPlatforms"
	"""Generates all SoundBanks on all platforms."""
	
	GENERATE_ALL_SOUNDBANKS_ALL_PLATFORMS_AUTO_CLOSE = "GenerateAllSoundbanksAllPlatformsAutoClose"
	"""Generates all SoundBanks on all platforms (Progress dialog is closed automatically at the end of operation)."""
	
	GENERATE_ALL_SOUNDBANKS_CURRENT_PLATFORM = "GenerateAllSoundbanksCurrentPlatform"
	"""Generates all SoundBanks on the specified platform. If not specified, it uses the current platform. \n
	**Parameter**: platforms - an array of platforms (array of GUID string)"""
	
	GENERATE_ALL_SOUNDBANKS_CURRENT_PLATFORM_AUTO_CLOSE = "GenerateAllSoundbanksCurrentPlatformAutoClose"
	"""Generates all SoundBanks on the specified platform. If not specified, it uses the current platform 
	(Progress dialog is closed automatically at the end of operation). \n
	**Parameter**: platforms - an array of platforms (array of GUID string)"""
	
	GENERATE_SELECTED_SOUNDBANKS_ALL_PLATFORMS = "GenerateSelectedSoundbanksAllPlatforms"
	"""Generates the specified SoundBank objects on all platforms. \n
	**Parameter**: objects - an array of objects"""
	
	GENERATE_SELECTED_SOUNDBANKS_ALL_PLATFORMS_AUTO_CLOSE = "GenerateSelectedSoundbanksAllPlatformsAutoClose"
	"""Generates the specified SoundBank objects on all platforms (Progress dialog is closed automatically at the end 
	of operation). \n
	**Parameter**: objects - an array of objects"""
	
	GENERATE_SELECTED_SOUNDBANKS_CURRENT_PLATFORM = "GenerateSelectedSoundbanksCurrentPlatform"
	"""Generates the specified SoundBank objects on the specified platform. If not specified, it uses the current 
	platform or current selected objects. \n
	**Parameter**: objects - an array of objects platforms - an array of platforms (array of GUID string)"""
	
	GENERATE_SELECTED_SOUNDBANKS_CURRENT_PLATFORM_AUTO_CLOSE = "GenerateSelectedSoundbanksCurrentPlatformAutoClose"
	"""Generates the specified SoundBank objects on the specified platform. If not specified, it uses the current 
	platform or current selected objects (Progress dialog is closed automatically at the end of operation). \n 
	**Parameter**: objects - an array of objects platforms - an array of platforms (array of GUID string)"""
	
	GENERATE_SOUNDBANKS_WITH_CURRENT_SETTINGS = "GenerateSoundbanksWithCurrentSettings"
	"""Generates SoundBanks using the current SoundBank Manager settings (Progress dialog is closed automatically at 
	the end of operation)."""
	
	HELP = "Help"
	"""Shows the Wwise Help."""
	
	INSPECT = "Inspect"
	"""Inspects the specified objects. \n
	**Parameter**: objects - an array of objects"""
	
	INSPECT_NEXT = "InspectNext"
	"""Inspects the next object inspected."""
	
	INSPECT_PARENT = "InspectParent"
	"""Inspects the parent of the currently inspected object."""
	
	INSPECT_PREVIOUS = "InspectPrevious"
	"""Inspects the previous object inspected."""
	
	KEEP_OPEN_CURRENT_OBJECT_TAB = "KeepOpenCurrentObjectTab"
	"""Keep Open the current object tab."""
	
	LOAD_PRESET = "LoadPreset"
	"""Shows the Load Preset dialog for the active view."""
	
	LOAD_THEME_CLASSIC = "LoadThemeClassic"
	"""Loads the classic theme."""
	
	LOAD_THEME_DARK = "LoadThemeDark"
	"""Loads the dark theme."""
	
	LOAD_THEME_LIGHT = "LoadThemeLight"
	"""Loads the light theme."""
	
	LOAD_UNLOADED_WORK_UNITS = "LoadUnloadedWorkUnits"
	"""Loads currently unloaded Work Units."""
	
	MAXIMIZE_OBJECT_TAB_DEFAULT_VIEW = "MaximizeObjectTabDefaultView"
	"""Maximize the current default view of the object tabs."""
	
	MAXIMIZE_VIEW = "MaximizeView"
	"""Maximizes the active view."""
	
	MINIMIZE_OBJECT_TAB_DEFAULT_VIEW = "MinimizeObjectTabDefaultView"
	"""Minimize the current default view of the object tabs."""
	
	MINIMIZE_VIEW = "MinimizeView"
	"""Minimizes the active view."""
	
	MOVE_CURRENT_OBJECT_TAB_TO_THE_LEFT = "MoveCurrentObjectTabToTheLeft"
	"""Move the current tab to the left."""
	
	MOVE_CURRENT_OBJECT_TAB_TO_THE_RIGHT = "MoveCurrentObjectTabToTheRight"
	"""Move the current tab to the right."""
	
	MUTE = "Mute"
	"""Mutes the specified objects, or current selection if no object specified. \n
	**Parameter**: value - True or False to set the Mute state. If unspecified, the Mute state will be toggled.
	**Parameter**: objects - an array of objects"""
	
	NEW_PROJECT = "NewProject"
	"""Shows the New Project dialog."""
	
	NEXT_OBJECT_TAB = "NextObjectTab"
	"""Navigate to the next object tab."""
	
	NEXT_PERF_FRAME = "NextPerfFrame"
	"""Goes to next audio frame in Performance Graph."""
	
	OPEN_CONTAINING_FOLDER_SOUNDBANK = "OpenContainingFolderSoundbank"
	"""Opens a Windows Explorer window on the Containing folder of specified objects' SoundBank files.	\n
	**Parameter**: objects - an array of objects"""
	
	OPEN_CONTAINING_FOLDER_WAV = "OpenContainingFolderWAV"
	"""Opens a Windows Explorer window on the Containing folder of specified objects' wav files. \n
	**Parameter**: objects - an array of objects"""
	
	OPEN_CONTAINING_FOLDER_WORK_UNIT = "OpenContainingFolderWorkUnit"
	"""Opens a Windows Explorer window on the Containing folder of specified objects' Work Units. \n
	**Parameter**: objects - an array of objects"""
	
	OPEN_IN_EXTERNAL_EDITOR = "OpenInExternalEditor"
	"""Opens the specified objects in the first (index 0) External Editor. \n
	**Parameter**: objects - an array of objects"""
	
	OPEN_IN_EXTERNAL_EDITOR1 = "OpenInExternalEditor1"
	"""Opens the specified objects in the second (index 1) External Editor. \n
	**Parameter**: objects - an array of objects"""
	
	OPEN_IN_EXTERNAL_EDITOR2 = "OpenInExternalEditor2"
	"""Opens the specified objects in the third (index 2) External Editor. \n
	**Parameter**: objects - an array of objects"""
	
	OPEN_IN_EXTERNAL_EDITOR3 = "OpenInExternalEditor3"
	"""Opens the specified objects in the fourth (index 3) External Editor. \n
	**Parameter**: objects - an array of objects"""
	
	OPEN_IN_EXTERNAL_EDITOR4 = "OpenInExternalEditor4"
	"""Opens the specified objects in the fifth (index 4) External Editor. \n
	**Parameter**: objects - an array of objects"""
	
	OPEN_IN_GAC = "OpenInGAC"
	"""Opens the specified objects in Nuendo using Game Audio Connect. \n
	**Parameter**: objects - an array of objects"""
	
	OPEN_IN_NEW_TAB = "OpenInNewTab"
	"""Inspects the specified objects. \n
	**Parameter**: objects - an array of objects"""
	
	OPEN_IN_NEW_WINDOW = "OpenInNewWindow"
	"""Inspects the specified objects in a new window. \n
	**Parameter**: objects - an array of objects"""
	
	OPEN_IN_WWISE_WAVE_VIEWER = "OpenInWwiseWaveViewer"
	"""Opens specified objects in the Wwise Wave Viewer. \n
	**Parameter**: objects - an array of objects"""
	
	OPEN_PROJECT = "OpenProject"
	"""Shows the Open Project dialog."""
	
	PIN_VIEW = "PinView"
	"""Pins the active view."""
	
	POPOUT_OBJECT_TAB_DEFAULT_VIEW = "PopoutObjectTabDefaultView"
	"""Maximize the current default view of the object tabs"""
	
	PREVIOUS_OBJECT_TAB = "PreviousObjectTab"
	"""Natigate to the previous object tab."""
	
	PREVIOUS_PERF_FRAME = "PreviousPerfFrame"
	"""Goes to previous audio frame in Performance Graph."""
	
	PROFILER_FILTER_CLEAR_ALL = "ProfilerFilterClearAll"
	"""Clears all filters."""
	
	PROFILER_FILTER_CLEAR_CURRENT_VIEW = "ProfilerFilterClearCurrentView"
	"""Clears the profiler filter of the current view."""
	
	PROFILER_FILTER_EXCLUDE_OBJECT_NAME_FROM_CURRENT = "ProfilerFilterExcludeObjectNameFromCurrent"
	"""Adds the name of the selected object as an exclude to the filter text of the current view."""
	
	PROFILER_FILTER_PROMOTE_CURRENT_TO_ALL = "ProfilerFilterPromoteCurrentToAll"
	"""Copies the profiler filter of the current view to all other filters."""
	
	PROFILER_FILTER_SET_NAME_TO_CURRENT = "ProfilerFilterSetNameToCurrent"
	"""Sets the name of the selected object as the filter text of the current view."""
	
	PROFILER_FILTER_SET_PIPELINE_I_D = "ProfilerFilterSetPipelineID"
	"""Sets the profiler text filter to match a specific pipeline ID."""
	
	PROFILER_FILTER_SET_SELECTED_OBJECT_TO_CURRENT = "ProfilerFilterSetSelectedObjectToCurrent"
	"""Sets the currently selected object in the profiler filter of the current view."""
	
	PROFILER_FILTER_TOGGLE_CURRENT_MUTE_SOLO = "ProfilerFilterToggleCurrentMuteSolo"
	"""Toggles ON/OFF the mute/solo filtering in the current view."""
	
	PROFILER_FILTER_TOGGLE_CURRENT_SHOW_NOTHING_WHEN_EMPTY = "ProfilerFilterToggleCurrentShowNothingWhenEmpty"
	"""Toggles ON/OFF the Show Nothing when filter is empty."""
	
	PROFILER_FILTER_TOGGLE_LOCAL_GLOBAL = "ProfilerFilterToggleLocalGlobal"
	"""Toggles the profiler filter of the current view between link and unlink modes."""
	
	REDO = "Redo"
	"""Redoes the last undone operation."""
	
	RELOAD_COMMAND_ADDONS = "ReloadCommandAddons"
	"""Reloads all the custom command files in all the corresponding directories."""
	
	RELOAD_CURRENT_THEME = "ReloadCurrentTheme"
	"""Reloads the current user interface theme from disk. This is useful when implementing new themes."""
	
	RESET_ALL_MUTES = "ResetAllMutes"
	"""Resets all mutes currently active."""
	
	RESET_ALL_SOLOS = "ResetAllSolos"
	"""Resets all solos currently active."""
	
	RESTORE_VIEW = "RestoreView"
	"""Restores the active view."""
	
	SAVE_ALL_COUNTERS = "SaveAllCounters"
	"""Dumps the Performance Counters to a file."""
	
	SAVE_PRESET = "SavePreset"
	"""Shows the Load Preset dialog for the active view."""
	
	SAVE_PROJECT = "SaveProject"
	"""Saves the project."""
	
	SEARCH = "Search"
	"""Puts the focus on the search box. \n
	**Parameter**: value - the text (string) to be used for the search field"""
	
	SEARCH_COMMANDS = "SearchCommands"
	"""Puts the focus on the search box and enables the command search mode."""
	
	SEARCH_IN_CTRL = "SearchInCtrl"
	"""Opens the search box in the currently active control."""
	
	SEARCH_IN_CURRENT_VIEW = "SearchInCurrentView"
	"""Searches in the Current View if it has a search field. \n
	**Parameter**: value - the text (string) to be used for the search field"""
	
	SEARCH_IN_PROJECT_EXPLORER = "SearchInProjectExplorer"
	"""Searches in the Project Explorer (first available view). \n
	**Parameter**: value - the text (string) to be used for the search field"""
	
	SEARCH_IN_PROJECT_EXPLORER_NEW_PINNED_VIEW = "SearchInProjectExplorerNewPinnedView"
	"""Searches in the Project Explorer (New Pinned View). \n
	**Parameter**: value - the text (string) to be used for the search field"""
	
	SEARCH_IN_PROJECT_EXPLORER_SELECTION_CHANNEL1 = "SearchInProjectExplorerSelectionChannel1"
	"""Searches in the Project Explorer (Selection Channel 1). \n
	**Parameter**: value - the text (string) to be used for the search field"""
	
	SEARCH_IN_PROJECT_EXPLORER_SELECTION_CHANNEL2 = "SearchInProjectExplorerSelectionChannel2"
	"""Searches in the Project Explorer (Selection Channel 2). \n
	**Parameter**: value - the text (string) to be used for the search field"""
	
	SEARCH_IN_PROJECT_EXPLORER_SELECTION_CHANNEL3 = "SearchInProjectExplorerSelectionChannel3"
	"""Searches in the Project Explorer (Selection Channel 3). \n
	**Parameter**: value - the text (string) to be used for the search field"""
	
	SEARCH_IN_PROJECT_EXPLORER_SELECTION_CHANNEL4 = "SearchInProjectExplorerSelectionChannel4"
	"""Searches in the Project Explorer (Selection Channel 4). \n
	**Parameter**: value - the text (string) to be used for the search field"""
	
	SELECT_ONLINE_DOCUMENTATION = "SelectOnlineDocumentation"
	"""Selects CHM file as a documentation source."""
	
	SET_COLOR = "SetColor"
	"""Shows the Color Picker dialog for the specific objects. \n
	**Parameter**: objects - an array of objects"""
	
	SET_PROPERTY_SHEET_SPLIT_MODE_COLUMN = "SetPropertySheetSplitModeColumn"
	"""Sets the property sheet split mode to columns."""
	
	SET_PROPERTY_SHEET_SPLIT_MODE_NO = "SetPropertySheetSplitModeNo"
	"""Sets the property sheet split mode to not split."""
	
	SET_PROPERTY_SHEET_SPLIT_MODE_ROW = "SetPropertySheetSplitModeRow"
	"""Sets the property sheet split mode to rows."""
	
	SHOW_AUDIO_FILE_CACHE_CLEAR_DIALOG = "ShowAudioFileCacheClearDialog"
	"""Shows the Clear Audio File Cache dialog."""
	
	SHOW_AUDIO_FILES_CONVERSION_DIALOG = "ShowAudioFilesConversionDialog"
	"""Shows the Audio File Conversion dialog."""
	
	SHOW_AUDIO_FILES_IMPORTER = "ShowAudioFilesImporter"
	"""Shows the Audio File Importer dialog."""
	
	SHOW_AUDIO_PREFERENCES = "ShowAudioPreferences"
	"""Shows the Audio Preferences dialog."""
	
	SHOW_BATCH_RENAME = "ShowBatchRename"
	"""Shows the Batch Rename View, with the specified objects. \n
	**Parameter**: objects - an array of objects"""
	
	SHOW_BUG_REPORT = "ShowBugReport"
	"""Shows the Bug Report page."""
	
	SHOW_CONTACT_AK = "ShowContactAK"
	"""Shows AK's Contact Us page."""
	
	SHOW_CONTEXTUAL_HELP = "ShowContextualHelp"
	"""Shows the Contextual Help View for a specified property. \n
	**Parameter**: property - a pointer to a single CProp object"""
	
	SHOW_CONTROL_SURFACES_DLG = "ShowControlSurfacesDlg"
	"""Shows the Control Surfaces Settings dialog."""
	
	SHOW_DEFAULT_OBJECT_VALUES = "ShowDefaultObjectValues"
	"""Shows the Default Object Values dialog."""
	
	SHOW_DETAILS = "ShowDetails"
	"""Shows the details view with the specified objects. \n
	**Parameter**: objects - an array of objects"""
	
	SHOW_FILE_MANAGER = "ShowFileManager"
	"""Shows the File Manager dialog."""
	
	SHOW_GAC_SETTINGS = "ShowGACSettings"
	"""Shows the Nuendo Game Audio Connect setting."""
	
	SHOW_GAME_OBJECTS_VOICE_EXPLORER = "ShowGameObjectsVoiceExplorer"
	"""Focuses the Voice Explorer on the specified game object(s). \n
	**Parameter**: gameObjectIds - Ids of the game objects to show/select"""
	
	SHOW_KEYBOARD_SHORTCUTS = "ShowKeyboardShortcuts"
	"""Shows the Keyboard Shortcuts dialog."""
	
	SHOW_LANGUAGES = "ShowLanguages"
	"""Shows the Language Manager dialog."""
	
	SHOW_LEGAL_NOTICES = "ShowLegalNotices"
	"""Shows the legal notices dialog."""
	
	SHOW_LICENSE_MGR = "ShowLicenseMgr"
	"""Shows the License Manager dialog."""
	
	SHOW_LIST_VIEW = "ShowListView"
	"""Shows the List View on the specified objects. \n
	**Parameter**: objects - an array of objects value - the text (string) to be used for the search field"""
	
	SHOW_MULTI_EDITOR = "ShowMultiEditor"
	"""Shows the Multi Editor view on the specified objects. \n
	**Parameter**: objects - an array of objects"""
	
	SHOW_OBSTRUCTION_OCCLUSION_SETTINGS = "ShowObstructionOcclusionSettings"
	"""Shows the Project Settings dialog on the Obstruction/Occlusion tab."""
	
	SHOW_PASTE_PROPERTIES = "ShowPasteProperties"
	"""Shows the Paste Properties view on the specified object. \n
	**Parameter**: objects - an array of objects"""
	
	SHOW_PLATFORM_MANAGER = "ShowPlatformManager"
	"""Shows the Platform Manager dialog."""
	
	SHOW_PROFILER_SETTINGS = "ShowProfilerSettings"
	"""Shows the Profiler Settings dialog."""
	
	SHOW_PROJECT_SETTINGS = "ShowProjectSettings"
	"""Shows the Project Settings dialog."""
	
	SHOW_PROPERTY_HELP = "ShowPropertyHelp"
	"""Shows the Property Help View for a specified property. Deprecated, see ShowContextualHelp.
	**Parameter**: property - a pointer to a single CProp object."""
	
	SHOW_REFERENCE_VIEW = "ShowReferenceView"
	"""Shows the Reference View with the specified objects. \n
	**Parameter**: objects - an array of objects"""
	
	SHOW_REMOTE_CONNECTIONS = "ShowRemoteConnections"
	"""Shows the Remote Connections dialog."""
	
	SHOW_SCHEMATIC_VIEW = "ShowSchematicView"
	"""Shows the Schematic View on the specified objects. \n
	**Parameter**: value - the text (string) to be used for the search field objects - an array of objects"""
	
	SHOW_SOUND_BANK_DEFINITION_IMPORTER = "ShowSoundBankDefinitionImporter"
	"""Shows the Sound Bank Definition Importer dialog."""
	
	SHOW_SOUNDBANK_SETTINGS = "ShowSoundbankSettings"
	"""Shows the Project settings dialog, SoundBanks tab."""
	
	SHOW_SOURCE_EDITOR = "ShowSourceEditor"
	"""Shows the Source Editor on the specified objects. \n
	**Parameter**: objects - an array of objects"""
	
	SHOW_SPLASH_SCREEN = "ShowSplashScreen"
	"""Shows the initial Wwise loading screen (with the current software version)."""
	
	SHOW_USER_PREFERENCES = "ShowUserPreferences"
	"""Shows the User Preferences dialog."""
	
	SHOW_USER_PROJECT_SETTINGS = "ShowUserProjectSettings"
	"""Deprecated, see ShowDefaultObjectValues."""
	
	SHOW_USER_SOUNDBANK_SETTINGS = "ShowUserSoundbankSettings"
	"""Shows the user SoundBank settings dialog."""
	
	SHOW_VIEW_SETTINGS = "ShowViewSettings"
	"""Shows the view settings for the active view."""
	
	SHOW_VOICE_ASSETS_IMPORTER = "ShowVoiceAssetsImporter"
	"""Shows the Voice Asset Importer dialog."""
	
	SHOW_VOICE_INSPECTOR = "ShowVoiceInspector"
	"""Shows the Voice Inspector on the specified object. \n
	**Parameter**: objects - an array of objects voices - an array of voice (pipeline) Ids"""
	
	SHOW_VOICES_VOICE_EXPLORER = "ShowVoicesVoiceExplorer"
	"""Focuses the Voice Explorer on the specified voice(s). \n
	**Parameter**: voiceIds - Ids of the voices to show/select"""
	
	SHOW_WWISE_HELP = "ShowWwiseHelp"
	"""Shows the Wwise Help."""
	
	SHOW_WWISE_KNOWLEDGE_BASE = "ShowWwiseKnowledgeBase"
	"""Shows the Wwise Community Q&A."""
	
	SHOW_WWISE_SDK_DOCUMENTATION = "ShowWwiseSDKDocumentation"
	"""Shows the Wwise SDK documentation."""
	
	SOLO = "Solo"
	"""Solos the specified objects, or current selection if no object specified. \n
	**Parameter**: value - True or False to set the Solo state. If unspecified, the Solo state will be toggled.
	**Parameter**: objects - an array of objects"""
	
	SOURCE_CONTROL_ADD_WAV = "SourceControlAddWAV"
	"""Calls the Add command for the wav files associated with the specified objects on the Source Control plug-in
	(Perforce, SVN, etc). \n
	**Parameter**: objects - an array of objects"""
	
	SOURCE_CONTROL_ADD_WWU = "SourceControlAddWWU"
	"""Calls the Add command for the Work Units associated with the specified objects on the Source Control plug-in
	(Perforce, SVN, etc). \n
	**Parameter**: objects - an array of objects"""
	
	SOURCE_CONTROL_CHECKOUT_WAV = "SourceControlCheckoutWAV"
	"""Calls the Checkout command for the wav files associated with the specified objects on the Source Control plug-in
	(Perforce, SVN, etc). \n
	**Parameter**: objects - an array of objects"""
	
	SOURCE_CONTROL_CHECKOUT_WWU = "SourceControlCheckoutWWU"
	"""Calls the Checkout command for the Work Units associated with the specified objects on the Source Control plug-in
	(Perforce, SVN, etc). \n
	**Parameter**: objects - an array of objects"""
	
	SOURCE_CONTROL_COMMIT_WAV = "SourceControlCommitWAV"
	"""Calls the Commit command for the wav files associated with the specified objects on the Source Control plug-in
	(Perforce, SVN, etc). \n
	**Parameter**: objects - an array of objects"""
	
	SOURCE_CONTROL_COMMIT_WWU = "SourceControlCommitWWU"
	"""Calls the Commit/Submit command for the Work Units associated with the specified objects on the Source Control
	plug-in (Perforce, SVN, etc). \n
	**Parameter**: objects - an array of objects"""
	
	SOURCE_CONTROL_DIFF_WAV = "SourceControlDiffWAV"
	"""Calls the Diff command for the wav files associated with the specified objects on the Source Control plug-in
	(Perforce, SVN, etc). \n
	**Parameter**: objects - an array of objects"""
	
	SOURCE_CONTROL_DIFF_WWU = "SourceControlDiffWWU"
	"""Calls the Diff command for the Work Units associated with the specified objects on the Source Control plug-in
	(Perforce, SVN, etc). \n
	**Parameter**: objects - an array of objects"""
	
	SOURCE_CONTROL_REFRESH_ICONS = "SourceControlRefreshIcons"
	"""Refreshes the project status and the Source Control icons on Work Units."""
	
	SOURCE_CONTROL_REVERT_WAV = "SourceControlRevertWAV"
	"""Calls the Revert command for the wav files associated with the specified objects on the Source Control plug-in
	(Perforce, SVN, etc). \n
	**Parameter**: objects - an array of objects"""
	
	SOURCE_CONTROL_REVERT_WWU = "SourceControlRevertWWU"
	"""Calls the Revert command for the Work Units associated with the specified objects on the Source Control plug-in
	(Perforce, SVN, etc). \n
	**Parameter**: objects - an array of objects"""
	
	SOURCE_CONTROL_UPDATE_WAV = "SourceControlUpdateWAV"
	"""Calls the Update command for the wav files associated with the specified objects on the Source Control plug-in
	(Perforce, SVN, etc). \n
	**Parameter**: objects - an array of objects"""
	
	SOURCE_CONTROL_UPDATE_WWU = "SourceControlUpdateWWU"
	"""Calls the Update command for the Work Units associated with the specified objects on the Source Control plug-in
	(Perforce, SVN, etc). \n
	**Parameter**: objects - an array of objects"""
	
	SPLIT_CURRENT_TAB_TO_THE_RIGHT = "SplitCurrentTabToTheRight"
	"""Split the current tab, creating a new tab panel to the right."""
	
	START_CAPTURE = "StartCapture"
	"""Starts a profiling capture, does nothing if already started."""
	
	START_STOP_CAPTURE = "StartStopCapture"
	"""Starts a profiling capture, or stops it if already started."""
	
	STOP_CAPTURE = "StopCapture"
	"""Stops a profiling capture, does nothing if already stopped."""
	
	TOGGLE_EXPAND_COLLAPSE = "ToggleExpandCollapse"
	"""Toggles Expand/Collapse for the active floating view."""
	
	TOGGLE_FOLLOW_CAPTURE = "ToggleFollowCapture"
	"""Toggles the Show Live Data button in the toolbar."""
	
	TOGGLE_FOLLOW_OBJECT_SELECTION_IN_PROJECT_EXPLORER = "ToggleFollowObjectSelectionInProjectExplorer"
	"""Toggles the automatic following of object selection in Project Explorer."""
	
	TRANSPORT_DISABLE_MONITOR = "TransportDisableMonitor"
	"""Disables the inclusion button in the Transport Control."""
	
	TRANSPORT_DISABLE_ORIGINAL = "TransportDisableOriginal"
	"""Disables the Original button in the Transport Control."""
	
	TRANSPORT_DISPLAY_RTPC = "TransportDisplayRTPC"
	"""Switches the Transport Control to display Game Parameters."""
	
	TRANSPORT_DISPLAY_STATES = "TransportDisplayStates"
	"""Switches the Transport Control to display States."""
	
	TRANSPORT_DISPLAY_SWITCHES = "TransportDisplaySwitches"
	"""Switches the Transport Control to display Switches."""
	
	TRANSPORT_DISPLAY_TRIGGERS = "TransportDisplayTriggers"
	"""Switches the Transport Control to display Triggers."""
	
	TRANSPORT_ENABLE_MONITOR = "TransportEnableMonitor"
	"""Enables the inclusion button in the Transport Control."""
	
	TRANSPORT_ENABLE_ORIGINAL = "TransportEnableOriginal"
	"""Enables the Original button in the Transport Control."""
	
	TRANSPORT_PAUSE = "TransportPause"
	"""Pauses the object currently in playback in the Transport Control."""
	
	TRANSPORT_PIN = "TransportPin"
	"""Pins or unpins the Transport Control currently loaded object."""
	
	TRANSPORT_PIN_SELECTED = "TransportPinSelected"
	"""Pins the specified object, or current selection if no object is specified, to the Transport Control."""
	
	TRANSPORT_PLAY_DIRECTLY = "TransportPlayDirectly"
	"""Plays the object currently loaded in the Transport Control by bypassing properties that have an influence on the
	sound, such as the volume."""
	
	TRANSPORT_PLAY_STOP = "TransportPlayStop"
	"""Plays the object currently loaded in the Transport Control. If the playback is in progress, it stops the
	playback."""
	
	TRANSPORT_RESET = "TransportReset"
	"""Resets the Transport Control playback and internal states."""
	
	TRANSPORT_TOGGLE_MONITOR = "TransportToggleMonitor"
	"""Toggles the inclusion button in the Transport Control."""
	
	TRANSPORT_TOGGLE_ORIGINAL = "TransportToggleOriginal"
	"""Toggles the Original button in the Transport Control."""
	
	UNDO = "Undo"
	"""Undoes the last operation in the queue."""
	
	USE_AUDIO_OUTPUT_SYSTEM5 = "UseAudioOutputSystem5"
	"""Selects 5.1 as audio output system."""
	
	USE_AUDIO_OUTPUT_SYSTEM7 = "UseAudioOutputSystem7"
	"""Selects 7.1 as audio output system."""
	
	USE_AUDIO_OUTPUT_SYSTEM_DEFAULT = "UseAudioOutputSystemDefault"
	"""Selects default audio output system."""
	
	USE_AUDIO_OUTPUT_SYSTEM_STEREO_HEADPHONES = "UseAudioOutputSystemStereoHeadphones"
	"""Selects stereo headphones as audio output system."""
	
	USE_AUDIO_OUTPUT_SYSTEM_STEREO_SPEAKERS = "UseAudioOutputSystemStereoSpeakers"
	"""Selects stereo speakers as audio output system."""
	
	USE_ONLINE_DOCUMENTATION = "UseOnlineDocumentation"
	"""Selects Wwise website as a documentation source."""


class EImportOperation(_StrEnum):
	"""An enumeration of possible import operations."""
	
	CREATE_NEW_OBJECT = "CreateNewObject"
	"""Creation of a new object."""
	
	REPLACE_FILE = "ReplaceFile"
	"""Replacement of an already-existing original asset."""
	
	LOCALIZE = "Localize"
	"""Localization."""
	
	REPLACE_OBJECT = "ReplaceObject"
	"""Replacement of an already-existing Wwise object."""


class ECaseStyle(_StrEnum):
	"""Enumeration of common case styles."""
	
	CAMEL = r"^[a-z]+[A-Za-z]*$"
	"""Tokens separated by capitalization, first word NOT capitalized (e.g. 'camelCase')."""
	
	KEBAB = r"^[a-z]+(-[a-z]+)*$"
	"""Tokens separated by hyphens (`-`; e.g. 'kebab-case')."""
	
	PASCAL = r"^[A-Z][a-zA-Z]+$"
	"""Tokens separated by capitalization, first word capitalized (e.g. 'PascalCase')."""
	
	SNAKE = r"^_?[a-z]+(_[a-z]+)*$"
	"""Tokens separated by underscores (`_`; 'snake_case' or '_snake_case'), all lower-case."""
	
	UPPER = r"^_?[A-Z]+(_[A-Z]+)*$"
	"""Tokens separated by underscores (`_`; 'UPPER_CASE' or '_UPPER_CASE'), all upper-case."""


class ELogChannel(_StrEnum):
	"""An enumeration of Wwise log channels."""
	
	SOUNDBANK_GENERATE = "soundbankGenerate"
	"""Log channel for messages related to the generation of SoundBanks."""
	
	CONVERSION = "conversion"
	"""Log channel for messages related to conversions."""
	
	COPY_PLATFORM_SETTINGS = "copyPlatformSettings"
	"""Log channel for messages related to platform settings."""
	
	WAAPI = "waapi"
	"""Log channel for messages related to the Wwise Authoring API."""
	
	PROJECT_LOAD = "projectLoad"
	"""Log channel for messages related to project data."""
	
	GENERAL = "general"
	"""Log channel for general messages."""
	
	SOURCE_CONTROL = "sourceControl"
	"""Log channel for messaged related to source control."""
	
	LUA = "lua"
	"""Log channel for messages related to Lua scripts."""


class ELogSeverity(_StrEnum):
	"""An enumeration of log item severity levels."""
	
	MESSAGE = "Message"
	"""Does not affect the integrity of the current operation."""
	
	WARNING = "Warning"
	"""Might affect the integrity of the current operation."""
	
	ERROR = "Error"
	"""Affects the integrity of the current operation."""
	
	FATAL_ERROR = "FatalError"
	"""Prevents the completion of the current operation."""


class ECaptureLogItemType(_StrEnum):
	"""An enumeration of capture log item types."""
	
	ERROR = "Error"
	"""Error capture log item."""
	
	WARNING = "Warning"
	"""Warning capture log item."""
	
	NOTIFICATION = "Notification"
	"""Notification capture log item type."""
	
	INTERACTIVE_MUSIC = "InteractiveMusic"
	"""InteractiveMusic capture log item type."""
	
	MIDI = "Midi"
	"""Midi capture log item type."""
	
	EXTERNAL_SOURCE = "ExternalSource"
	"""ExternalSource capture log item type."""
	
	MARKER = "Marker"
	"""Marker capture log item type."""
	
	STATE = "State"
	"""State capture log item type."""
	
	SWITCH = "Switch"
	"""Switch capture log item type."""
	
	SET_PARAMETER = "SetParameter"
	"""SetParameter capture log item type."""
	
	PARAMETER_CHANGED = "ParameterChanged"
	"""ParameterChanged capture log item type."""
	
	BANK = "Bank"
	"""Bank capture log item type."""
	
	PREPARE = "Prepare"
	"""Prepare capture log item type."""
	
	EVENT = "Event"
	"""Event capture log item type."""
	
	DIALOGUE_EVENT_RESOLVED = "DialogueEventResolved"
	"""DialogueEventResolved capture log item type."""
	
	ACTION_TRIGGERED = "ActionTriggered"
	"""ActionTriggered capture log item type."""
	
	ACTION_DELAYED = "ActionDelayed"
	"""ActionDelayed capture log item type."""
	
	MESSAGE = "Message"
	"""Message capture log item type."""
	
	API_CALL = "APICall"
	"""APICall capture log item type."""
	
	GAME_OBJECT_REGISTRATION = "GameObjectRegistration"
	"""GameObjectRegistration capture log item type."""


class ECaptureLogSeverity(_StrEnum):
	"""An enumeration of capture log item types."""
	
	NORMAL = "Normal"
	"""Normal execution."""
	
	MESSAGE = "Message"
	"""Shown in yellow in the capture log."""
	
	ERROR = "Error"
	"""Shown in red in the capture log."""


class EAttenuationCurveType(_StrEnum):
	"""An enumeration of curve types."""
	
	VOLUME_DRY_USAGE = "VolumeDryUsage"
	"""Volume"""
	
	VOLUME_WET_GAME_USAGE = "VolumeWetGameUsage"
	"""Aux Send (Game-Defined)"""
	
	VOLUME_WET_USER_USAGE = "VolumeWetUserUsage"
	"""Aux Send (User-Defined)"""
	
	LOW_PASS_FILTER_USAGE = "LowPassFilterUsage"
	"""Low-Pass Filter"""
	
	HIGH_PASS_FILTER_USAGE = "HighPassFilterUsage"
	"""High-Pass Filter"""
	
	SPREAD_USAGE = "SpreadUsage"
	"""Spread"""
	
	FOCUS_USAGE = "FocusUsage"
	"""Focus"""


class EInclusionOperation(_StrEnum):
	"""An enumeration of inclusion operations. Useful when getting/setting inclusions in SoundBanks."""
	
	ADD = "add"
	"""`Add` operation."""
	
	REMOVE = "remove"
	"""`Remove` operation."""
	
	REPLACE = "replace"
	"""`Replace` operation."""


class EInclusionFilter(_StrEnum):
	"""An enumeration of inclusion filters. Useful when getting/setting inclusions in SoundBanks."""
	
	EVENTS = "events"
	"""Inclusion filter for events."""
	
	STRUCTURES = "structures"
	"""Inclusion filter for structures (e.g. the hierarchy and assignments of a Switch Container)."""
	
	MEDIA = "media"
	"""Inclusion filter for media (the actual WAV/WEM files that are played at runtime)."""


<<<<<<< HEAD
class ENameConflictStrategy(_StrEnum):
	"""An enumeration of possible strategies for when dealing with name conflicts."""
	
	RENAME = "rename"
	"""Rename on conflict. This behaviour can be customized in Wwise."""
	
	REPLACE = "replace"
	"""Replace the name/object that already exists."""
	
	FAIL = "fail"
	"""Prevent the operation that caused the name conflict."""
=======
class ESourceControlSearchFilter(_StrEnum):
	"""An enumeration of source control search filters."""
	
	ALL = "all"
	"""Displays all files in the Originals folder (default)."""
	
	USED = "used"
	"""Only displays files that are used in the project."""
	
	UNUSED = "unused"
	"""Only displays files that are not used in the project"""


class ESourceFileReturnOptions(_StrEnum):
	"""An enumeration of return options for source file operations."""
	
	IS_USED = "isUsed"
	"""Indicates if the file is used by a Wwise object."""
	
	USAGE = "usage"
	"""List the Wwise objects that use this file."""
	
	IS_MISSING = "isMissing"
	"""Indicates if the file is absent in the source manager"""
	
	FILE = "file"
	"""The files are in the list."""
	
	FOLDER = "folder"
	"""The folders are in the list."""
>>>>>>> 8a6cb466
<|MERGE_RESOLUTION|>--- conflicted
+++ resolved
@@ -1522,7 +1522,6 @@
 	"""Inclusion filter for media (the actual WAV/WEM files that are played at runtime)."""
 
 
-<<<<<<< HEAD
 class ENameConflictStrategy(_StrEnum):
 	"""An enumeration of possible strategies for when dealing with name conflicts."""
 	
@@ -1534,7 +1533,8 @@
 	
 	FAIL = "fail"
 	"""Prevent the operation that caused the name conflict."""
-=======
+
+
 class ESourceControlSearchFilter(_StrEnum):
 	"""An enumeration of source control search filters."""
 	
@@ -1564,5 +1564,4 @@
 	"""The files are in the list."""
 	
 	FOLDER = "folder"
-	"""The folders are in the list."""
->>>>>>> 8a6cb466
+	"""The folders are in the list."""