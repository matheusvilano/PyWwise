from typing import Self as _Self
from enum import Enum as _Enum, IntEnum as _IntEnum, StrEnum as _StrEnum


class EActionOnEventType(_IntEnum):
	"""Enumeration of available actions to be executed on an event (see `ak.soundengine.execute_action_on_event`)."""
	
	STOP = 0
	"""Stop"""
	
	PAUSE = 1
	"""Pause"""
	
	RESUME = 2
	"""Resume"""
	
	BREAK = 3
	"""Break"""
	
	RELEASE_ENVELOPE = 4
	"""Release Envelope"""


class EFadeCurve(_IntEnum):
	"""Enumeration of available curves for interpolation."""
	
	SINE = 0
	"""y = sin((PI/2)x)"""
	
	LOG1 = 1
	"""y = log2(1+x)"""
	
	INV_S_CURVE = 2
	"""y = 1 - (1-x)^2"""
	
	LINEAR = 3
	"""y = x"""
	
	S_CURVE = 4
	"""y = x^2 * (3-2x)"""
	
	EXP_1 = 5
	"""y = x^2"""
	
	SINE_RECIP = 6
	"""y = 1 - sin((PI/2)(1-x))"""
	
	EXP_3 = 7
	"""y = x^3"""
	
	_LAST_FADE_CURVE = 8
	"""y = last used function"""
	
	CONSTANT = 9
	"""y = 1"""


class EAttenuationCurveShape(_StrEnum):
	"""Enumeration of available curve shapes. Usually used with functions related to attenuation curves."""
	
	CONSTANT = "Constant"
	"""Constant value."""
	
	LINEAR = "Linear"
	"""Linear relationship."""
	
	LOG_1 = "Log1"
	"""Logarithmic curve."""
	
	LOG_2 = "Log2"
	"""Steeper logarithmic curve."""
	
	LOG_3 = "Log3"
	"""Steepest logarithmic curve."""
	
	S_CURVE = "SCurve"
	"""S-shaped curve."""
	
	INVERTED_S_CURVE = "InvertedSCurve"
	"""Inverted s-shaped curve."""
	
	EXPONENTIAL_1 = "Exp1"
	"""Exponential curve."""
	
	EXPONENTIAL_2 = "Exp2"
	"""Steeper exponential curve."""
	
	EXPONENTIAL_3 = "Exp3"
	"""Steepest exponential curve."""


class ESpeakerBitMask(_IntEnum):
	"""Enumeration of common speaker bit masks."""
	
	NONE = 0x0
	"""No output."""
	
	_FRONT_LEFT = 0x1
	"""Front left."""
	_FRONT_RIGHT = 0x2
	"""Front right."""
	_FRONT_CENTER = 0x4
	"""Front centre."""
	_LOW_FREQUENCY = 0x8
	"""Low-frequency."""
	_BACK_LEFT = 0x10
	"""Rear left."""
	_BACK_RIGHT = 0x20
	"""Rear right."""
	_BACK_CENTER = 0x100
	"""Rear centre."""
	_SIDE_LEFT = 0x200
	"""Side left."""
	_SIDE_RIGHT = 0x400
	"""Side right."""
	_TOP = 0x800
	"""Top centre."""
	_HEIGHT_FRONT_LEFT = 0x1000
	"""Front left."""
	_HEIGHT_FRONT_CENTER = 0x2000
	"""Front centre."""
	_HEIGHT_FRONT_RIGHT = 0x4000
	"""Front right."""
	_HEIGHT_BACK_LEFT = 0x8000
	"""Rear left."""
	_HEIGHT_BACK_CENTER = 0x10000
	"""Rear centre."""
	_HEIGHT_BACK_RIGHT = 0x20000
	"""Rear right."""
	
	LFE = _LOW_FREQUENCY
	"""0.1"""
	MONO = _FRONT_CENTER
	"""1.0"""
	
	STEREO = _FRONT_LEFT | _FRONT_RIGHT
	"""2.0"""
	STEREO_LFE = STEREO | LFE
	"""2.1"""
	
	TRI = STEREO | MONO
	"""3.0"""
	
	QUAD = STEREO | _SIDE_LEFT | _SIDE_RIGHT
	"""4.0"""
	
	_FIVE_ZERO = MONO | QUAD
	"""5.0"""
	FIVE_ONE = _FIVE_ZERO | LFE
	"""5.1"""
	FIVE_ONE_TWO = FIVE_ONE | _HEIGHT_FRONT_LEFT | _HEIGHT_FRONT_RIGHT
	"""5.1.2"""
	
	_SEVEN_ZERO = _FIVE_ZERO | _BACK_LEFT | _BACK_RIGHT
	"""7.0"""
	SEVEN_ONE = _SEVEN_ZERO | LFE
	"""7.1"""
	SEVEN_ONE_TWO = SEVEN_ONE | _HEIGHT_FRONT_LEFT | _HEIGHT_FRONT_RIGHT
	"""7.1.2"""
	SEVEN_ONE_FOUR = SEVEN_ONE | _HEIGHT_FRONT_LEFT | _HEIGHT_FRONT_RIGHT | _HEIGHT_BACK_LEFT | _HEIGHT_BACK_RIGHT
	"""7.1.4"""
	
	AMBISONICS_1ST = 0x0
	"""Ambisonics 1st order"""
	
	AMBISONICS_2ND = 0x0
	"""Ambisonics 2nd order"""
	
	AMBISONICS_3RD = 0x0
	"""Ambisonics 3rd order"""
	
	AMBISONICS_4TH = 0x0
	"""Ambisonics 4th order"""
	
	AMBISONICS_5TH = 0x0
	"""Ambisonics 5th order"""
	
	def get_name(self) -> str:  # _Self is not compatible with staticmethod.
		"""
        Gets the name of the speaker as shown in the docstring (documentation).
        :return: A string with the name of the speaker bit mask. If invalid, the returned string will contain "None".
        """
		match self.value:
			case ESpeakerBitMask.LFE:
				return "0.1"
			case ESpeakerBitMask.MONO:
				return "1.0"
			case ESpeakerBitMask.STEREO:
				return "2.0"
			case ESpeakerBitMask.STEREO_LFE:
				return "2.1"
			case ESpeakerBitMask.TRI:
				return "3.0"
			case ESpeakerBitMask.QUAD:
				return "4.0"
			case ESpeakerBitMask._FIVE_ZERO:
				return "5.0"
			case ESpeakerBitMask.FIVE_ONE:
				return "5.1"
			case ESpeakerBitMask.FIVE_ONE_TWO:
				return "5.1.2"
			case ESpeakerBitMask._SEVEN_ZERO:
				return "7.0"
			case ESpeakerBitMask.SEVEN_ONE:
				return "7.1"
			case ESpeakerBitMask.SEVEN_ONE_TWO:
				return "7.1.2"
			case ESpeakerBitMask.SEVEN_ONE_FOUR:
				return "7.1.4"
			case ESpeakerBitMask.AMBISONICS_1ST:
				return "Ambisonics 1st order"
			case ESpeakerBitMask.AMBISONICS_2ND:
				return "Ambisonics 2nd order"
			case ESpeakerBitMask.AMBISONICS_3RD:
				return "Ambisonics 3rd order"
			case ESpeakerBitMask.AMBISONICS_4TH:
				return "Ambisonics 4th order"
			case ESpeakerBitMask.AMBISONICS_5TH:
				return "Ambisonics 5th order"


class EBasePlatform(_StrEnum):
	"""An enumeration of all available base platforms."""
	
	ANDROID = "Android"
	"""Android devices."""
	
	IOS = "iOS"
	"""iOS devices."""
	
	LINUX = "Linux"
	"""Linux devices."""
	
	MAC = "Mac"
	"""macOS devices."""
	
	SWITCH = "Switch"
	"""Nintendo Switch."""
	
	PS4 = "PS4"
	"""Sony PlayStation 4."""
	
	PS5 = "PS5"
	"""Sony PlayStation 5"""
	
	WINDOWS = "Windows"
	"""Microsoft Windows"""
	
	XONE = "XboxOne"
	"""Xbox One."""
	
	XSERIES = "XboxSeriesX"
	"""Xbox Series (S and X)."""


class EBitDepth(_StrEnum):
	"""An enumeration of supported bit depths."""
	
	INT_16 = "int16"
	"""16-bit integer"""
	
	FLOAT_32 = "float32"
	"32-bit floating-point number."


class ESampleRate(_IntEnum):
	"""An enumeration of Sample Rates."""
	
	SR_48000 = 48000
	"""48kHz"""
	
	SR_44100 = 44100
	"""44.1kHz"""
	
	SR_36000 = 36000
	"""36kHz"""
	
	SR_32000 = 32000
	"""32kHz"""
	
	SR_28000 = 28000
	"""28kHz"""
	
	SR_24000 = 24000
	"""24kHz"""
	
	SR_22050 = 22050
	"""22.05kHz"""
	
	SR_20000 = 20000
	"""20kHz"""
	
	SR_18000 = 18000
	"""18kHz"""
	
	SR_16000 = 16000
	"""16kHz"""
	
	SR_14000 = 14000
	"""14kHz"""
	
	SR_12000 = 12000
	"""12kHz"""
	
	SR_11025 = 11025
	"""11.025kHz"""
	
	SR_10000 = 10000
	"""10kHz"""
	
	SR_8000 = 8000
	"""8kHz"""
	
	SR_6000 = 6000
	"""6kHz"""
	
	SR_3000 = 3000
	"""3kHz"""
	
	SR_2000 = 2000
	"""2kHz"""
	
	SR_1000 = 1000
	"""1kHz"""
	
	SR_500 = 500
	"""500Hz"""
	
	SR_300 = 300
	"""300Hz"""


class EWaveform(_StrEnum):
	"""An enumeration of the default waveforms available in Wwise."""
	
	SILENCE = "silence"
	"""Silence (flat waveform)."""
	
	SINE = "sine"
	"""Standard sine waveform."""
	
	TRIANGLE = "triangle"
	"""Standard triangle waveform."""
	
	SQUARE = "square"
	"""Standard triangle waveform."""
	
	WHITE_NOISE = "whiteNoise"
	"""Random waveform."""


class EReturnOptions(_StrEnum):
	"""An enumeration of return options available in the Wwise Authoring API."""
	
	AUDIO_SOURCE_LANGUAGE = "audioSource:language"  # same as "audioSourceLanguage"
	"""The audio source's language. This assumes a child audio source exists."""
	
	AUDIO_SOURCE_MAX_DURATION_SOURCE = "audioSource:maxDurationSource"
	"""The audio source's maximum duration source. This assumes a child audio source exists."""
	
	AUDIO_SOURCE_MAX_RADIUS_ATTENUATION = "audioSource:maxRadiusAttenuation"
	"""The audio source's maximum radius attenuation. This assumes a child audio source exists."""
	
	AUDIO_SOURCE_PLAYBACK_DURATION = "audioSource:playbackDuration"
	"""The audio source's playback duration. This assumes a child audio source exists."""
	
	AUDIO_SOURCE_TRIM_VALUES = "audioSource:trimValues"  # same as "audioSourceTrimValues"
	"""The audio source's trim values. This assumes a child audio source exists."""
	
	CATEGORY = "category"
	"""The category."""  # TODO: What does this mean? Test, then enhance this docstring.
	
	CHILDREN_COUNT = "childrenCount"
	"""The amount of children. This accounts for Audio Sources."""
	
	CLASS_ID = "classId"
	"""The class ID (e.g. the ClassID of AuxBus is 3997712). Refer to the Wwise Objects Reference for more
    information."""
	
	CONVERTED_WEM_FILE_PATH = "convertedWemFilePath"  # same as "convertedFilePath"
	"""The path of the converted file (WEM)."""
	
	DURATION = "duration"
	"""The estimated duration of the object."""
	
	FILE_PATH = "filePath"
	"""The file path (if any). Usually used with Work Units and Sources."""
	
	GUID = "id"
	"""Global Unique Identifier"""
	
	IS_EXPLICIT_MUTE = "isExplicitMute"
	"""Whether the object is explicitly muted. This is represented by the blue fill on the [M] button in Wwise."""
	
	IS_EXPLICIT_SOLO = "isExplicitSolo"
	"""Whether the object is explicitly muted. This is represented by the yellow fill on the [S] button in Wwise."""
	
	IS_IMPLICIT_MUTE = "isImplicitMute"
	"""Whether the object is implicitly muted (e.g. muted parent)."""
	
	IS_IMPLICIT_SOLO = "isImplicitSolo"
	"""Whether the object is implicitly muted (e.g. soloed parent)."""
	
	IS_INCLUDED = "isIncluded"
	"""Whether the object is included. Not being included means it will not be converted or included in SoundBanks or
    other data."""
	
	IS_PLAYABLE = "isPlayable"
	"""Whether the object is playable (e.g. a Sound object is playable)."""
	
	MAX_DURATION_SOURCE = "maxDurationSource"
	"""The maximum duration of the source."""
	
	MAX_RADIUS_ATTENUATION = "maxRadiusAttenuation"
	"""Maximum attenuation radius."""
	
	MEDIA_SIZE = "mediaSize"
	"""The media size"""  # TODO: What is the unit of measurement here? Probably bytes, but we should check and add that to the docstring.
	
	MUSIC_PLAYLIST_ROOT = "music:playlistRoot"  # same as "musicPlaylistRoot"
	"""The music playlist root."""
	
	MUSIC_TRANSITION_ROOT = "music:transitionRoot"  # same as "musicTransitionRoot"
	"""The music transition root."""
	
	NAME = "name"
	"""The object's name."""
	
	NOTES = "notes"
	"""Notes attached to the object."""
	
	OBJECT_SIZE = "objectSize"
	"""The object size."""  # TODO: What is the unit of measurement here? Probably bytes, but we should check and add that to the docstring.
	
	ORIGINAL_FILE_PATH = "originalFilePath"  # same as "originalWavFilePath"
	"""The file path."""
	
	ORIGINAL_RELATIVE_FILE_PATH = "originalRelativeFilePath"
	"""The file path of the original asset, relative to the project folders."""
	
	OWNER = "owner"
	"""The owner of the object."""  # TODO: What does this mean? Same as parent? Test, then enhance this docstring. If same as parent, may be removed.
	
	PARENT = "parent"
	"""The parent of the object."""
	
	PATH = "path"
	"""The project path of the object (e.g. "/Actor-Mixer Hierarchy/Default Work Unit/Physics/Collisions/TestSound")."""
	
	PLAYBACK_DURATION = "playbackDuration"
	"""The playback duration."""
	
	PLUGIN_NAME = "pluginName"
	"""The name of the plugin."""
	
	POINTS = "points"
	"""Points."""  # TODO: What does this mean? Test, then enhance this docstring.
	
	SHORT_ID = "shortId"
	"""The ShortID of the object."""
	
	SOUNDBANK_BNK_FILE_PATH = "soundbank:bnkFilePath"  # same as "soundbankBnkFilePath"
	"""The path to the associated BNK file."""
	
	SOUND_CONVERTED_WEM_FILE_PATH = "sound:convertedWemFilePath"
	"""The sound object's source's converted WEM file path. This assumes the object in question is a Sound."""
	
	SOUND_ORIGINAL_WAV_FILE_PATH = "sound:originalWavFilePath"
	"""The sound object's source's original WAV file path. This assumes the object in question is a Sound."""
	
	STATE_GROUPS = "stateGroups"
	"""State groups."""
	
	STATE_PROPERTIES = "stateProperties"
	"""State properties."""
	
	STRUCTURE_SIZE = "structureSize"
	"""The size of the structure."""  # TODO: What is the unit of measurement here? Probably bytes, but we should check and add that to the docstring.
	
	SWITCH_CONTAINER_CHILD_CONTEXT = "switchContainerChild:context"  # same as "switchContainerChildContext"
	"""The context (re: children) of a Switch Container. This assumes the object in question is a Switch Container."""
	
	TOTAL_SIZE = "totalSize"
	"""The total size."""  # TODO: What is the unit of measurement here? Probably bytes, but we should check and add that to the docstring.
	
	TYPE = "type"
	"""The name of the type. Examples: RandomSequenceContainer, MusicTrack, AudioFileSource, etc."""
	
	WORK_UNIT = "workunit"
	"""The Work Unit the object belongs to."""
	
	WORK_UNIT_IS_DEFAULT = "workunit:isDefault"  # same as "workunitIsDefault"
	"""Whether the Work Unit is a default object. This assumes the object in question is a Work Unit."""
	
	WORK_UNIT_IS_DIRTY = "workunit:isDirty"  # same as "workunitIsDirty"
	"""Whether the Work Unit is dirty (has unsaved changes). This assumes the object in question is a Work Unit."""
	
	WORK_UNIT_TYPE = "workunit:type"  # same as "workunitType"
	"""The type of Work Unit (e.g. actual Work Unit vs Physical Folder). This assumes the object in question is a Work
    Unit."""
	
	def __hash__(self) -> int:
		""":return: The enum value, hashed."""
		return self.value.__hash__()
	
	@classmethod
	def get_defaults(cls) -> tuple[_Self, ...]:
		"""
		Gets the default return options for PyWwise. Those are usually used to construct WwiseObjectInfo instances.
		:return: A tuple containing the default return options.
		"""
		return EReturnOptions.GUID, EReturnOptions.NAME, EReturnOptions.TYPE, EReturnOptions.PATH


class EObjectType(tuple[int, int, str], _Enum):
	"""An enumeration of class IDs for all different Wwise objects."""
	
	UNKNOWN = -1, -1, "Unknown"
	ACOUSTIC_TEXTURE = 72, 4718608, "AcousticTexture"
	ACTION = 5, 327696, "Action"
	ACTION_EXCEPTION = 76, 4980752, "ActionException"
	ACTOR_MIXER = 8, 524304, "ActorMixer"
	ATTENUATION = 41, 2686992, "Attenuation"
	AUDIO_DEVICE = 71, 4653072, "AudioDevice"
	AUDIO_SOURCE = 0, 16, "AudioSource"
	AUX_BUS = 61, 3997712, "AuxBus"
	BLEND_CONTAINER = 29, 1900560, "BlendContainer"
	BLEND_TRACK = 30, 1966096, "BlendTrack"
	BUS = 21, 1376272, "Bus"
	CONTROL_SURFACE_BINDING = 67, 4390928, "ControlSurfaceBinding"
	CONTROL_SURFACE_BINDING_GROUP = 68, 4456464, "ControlSurfaceBindingGroup"
	CONTROL_SURFACE_SESSION = 66, 4325392, "ControlSurfaceSession"
	CONVERSION = 55, 3604496, "Conversion"
	CURVE = 14, 917520, "Curve"
	CUSTOM_STATE = 79, 5177360, "CustomState"
	DIALOGUE_EVENT = 46, 3014672, "DialogueEvent"
	EFFECT = 17, 1114128, "Effect"
	EFFECT_SLOT = 84, 5505040, "EffectSlot"
	EVENT = 4, 262160, "Event"
	EXTERNAL_SOURCE = 57, 3735568, "ExternalSource"
	EXTERNAL_SOURCE_FILE = 56, 3670032, "ExternalSourceFile"
	FOLDER = 2, 131088, "Folder"
	GAME_PARAMETER = 23, 1507344, "GameParameter"
	LANGUAGE = 75, 4915216, "Language"
	MARKER = 82, 5373968, "Marker"
	METADATA = 81, 5308432, "Metadata"
	MIDI_FILE_SOURCE = 80, 5242896, "MidiFileSource"
	MIDI_PARAMETER = 63, 4128784, "MidiParameter"
	MIXING_SESSION = 53, 3473424, "MixingSession"
	MODIFIER = 15, 983056, "Modifier"
	MODULATOR_ENVELOPE = 65, 4259856, "ModulatorEnvelope"
	MODULATOR_LFO = 64, 4194320, "ModulatorLfo"
	MODULATOR_TIME = 78, 5111824, "ModulatorTime"
	MULTI_SWITCH_ENTRY = 83, 655360016, "MultiSwitchEntry"
	MUSIC_CLIP = 60, 3932176, "MusicClip"
	MUSIC_CLIP_MIDI = 62, 4063248, "MusicClipMidi"
	MUSIC_CUE = 59, 3866640, "MusicCue"
	MUSIC_EVENT_CUE = 77, 5046288, "MusicEventCue"
	MUSIC_FADE = 39, 2555920, "MusicFade"
	MUSIC_PLAYLIST_CONTAINER = 34, 2228240, "MusicPlaylistContainer"
	MUSIC_PLAYLIST_ITEM = 36, 2359312, "MusicPlaylistItem"
	MUSIC_SEGMENT = 27, 1769488, "MusicSegment"
	MUSIC_STINGER = 38, 2490384, "MusicStinger"
	MUSIC_SWITCH_CONTAINER = 35, 2293776, "MusicSwitchContainer"
	MUSIC_TRACK = 28, 1835024, "MusicTrack"
	MUSIC_TRACK_SEQUENCE = 58, 3801104, "MusicTrackSequence"
	MUSIC_TRANSITION = 37, 2424848, "MusicTransition"
	OBJECT_SETTING_ASSOC = 24, 1572880, "ObjectSettingAssociation"  # wrongly listed as "ObjectSettingAssoc" in AK docs?
	PANNER = 42, 2752528, "Panner"
	PATH_2D = 11, 720912, "Path2d"
	PLATFORM = 69, 4522000, "Platform"
	PLUGIN_DATA_SOURCE = 54, 3538960, "PluginDataSource"
	POSITION = 12, 786448, "Position"
	PROJECT = 3, 196624, "Project"
	QUERY = 32, 2097168, "Query"
	RANDOM_SEQUENCE_CONTAINER = 9, 589840, "RandomSequenceContainer"
	RTPC = 22, 1441808, "Rtpc"  # AK docs list as capitalized ("Rtpc"), but return values are all caps?
	SEARCH_CRITERIA = 33, 2162704, "SearchCriteria"
	SOUND = 1, 65552, "Sound"
	SOUND_BANK = 18, 1179664, "SoundBank"
	SOUNDCASTER_SESSION = 26, 1703952, "SoundcasterSession"
	SOURCE_PLUGIN = 16, 1048592, "SourcePlugin"
	STATE = 6, 393232, "State"
	STATE_GROUP = 7, 458768, "StateGroup"
	SWITCH = 20, 1310736, "Switch"
	SWITCH_CONTAINER = 10, 655376, "SwitchContainer"
	SWITCH_GROUP = 19, 1245200, "SwitchGroup"
	TRIGGER = 40, 2621456, "Trigger"
	USER_PROJECT_SETTINGS = 51, 3342352, "UserProjectSettings"
	WORK_UNIT = 25, 1638416, "WorkUnit"
	
	@classmethod
	def from_plugin_id(cls, plugin_id: int):
		"""
		Gets an enum member by plugin ID.
		:param plugin_id: The plugin ID.
		:return: An enum member whose plugin ID matches the specified plugin ID. If no valid member was found, UNKNOWN
				 is returned instead.
		"""
		for member in cls:
			if member.get_plugin_id() == plugin_id:
				return member
		return cls.UNKNOWN
	
	@classmethod
	def from_class_id(cls, class_id: int):
		"""
		Gets an enum member by class ID.
		:param class_id: The class ID.
		:return: An enum member whose class ID matches the specified class ID. If no valid member was found, UNKNOWN
				 is returned instead.
		"""
		for member in cls:
			if member.get_class_id() == class_id:
				return member
		return cls.UNKNOWN
	
	@classmethod
	def from_type_name(cls, type_name: str):
		"""
		Gets an enum member by type name.
		:param type_name: The type name.
		:return: An enum member whose type name matches the specified type name. If no valid member was found, UNKNOWN
				 is returned instead.
		"""
		type_name = type_name.upper()  # The comparisons are all case-insensitive
		for member in cls:
			if member.get_type_name().upper() == type_name:
				return member
		return cls.UNKNOWN
	
	def get_plugin_id(self) -> int:
		""":return: The Wwise object type's PluginID."""
		return self.value[0]
	
	def get_class_id(self) -> int:
		""":return: The Wwise object type's ClassID."""
		return self.value[1]
	
	def get_type_name(self) -> str:
		""":return: The Wwise object type's name, as a string."""
		return self.value[2]


class EStartMode(_StrEnum):
	"""An enumeration of command add-on start options available in the Wwise Authoring API."""
	
	SINGLE_SELECTION_SINGLE_PROCESS = "SingleSelectionSingleProcess"
	"""SingleSelectionSingleProcess: only support single selection, starts the program once."""
	
	MULTIPLE_SELECTION_SINGLE_PROCESS_SPACE_SEPARATED = "MultipleSelectionSingleProcessSpaceSeparated"
	"""MultipleSelectionSingleProcessSpaceSeparated: program is started once with variables expanded to space separated
    arguments, each enclosed in double-quotes."""
	
	MULTIPLE_SELECTION_MULTIPLE_PROCESSES = "MultipleSelectionMultipleProcesses"
	"""MultipleSelectionMultipleProcesses: program is started once per selected item, in parallel. Each running instance
    receives one selected item."""
	
	def __hash__(self) -> int:
		""":return: The enum value, hashed."""
		return self.value.__hash__()


class ECommand(_StrEnum):
	"""An enumeration of all Wwise commands. Please keep in mind that the commands in this enumeration might be slightly
	inaccurate if you are using a version of Wwise that is not verified and tested with PyWwise."""
	
	ACTIVATE_NEXT_FLOATING_VIEW = "ActivateNextFloatingView"
	"""Activates the next floating view."""
	
	ACTIVATE_PREVIOUS_FLOATING_VIEW = "ActivatePreviousFloatingView"
	"""Activates the previous floating view."""
	
	CHECK_PROJECT_FILES = "CheckProjectFiles"
	"""Scans for Project and Work Unit files that have changed on disk."""
	
	CLOSE_CURRENT_OBJECT_TAB = "CloseCurrentObjectTab"
	"""Close the current object tab."""
	
	CLOSE_OBJECT_TABS_TO_THE_RIGHT = "CloseObjectTabsToTheRight"
	"""Close the object tabs to the right."""
	
	CLOSE_OTHER_OBJECT_TABS = "CloseOtherObjectTabs"
	"""Close the other object tabs."""
	
	CLOSE_PROJECT = "CloseProject"
	"""Closes the project."""
	
	CLOSE_VIEW = "CloseView"
	"""Closes the active view."""
	
	CONVERT = "Convert"
	"""Shows the Convert dialog for the specified objects. \n
    **Parameter**: objects - an array of objects"""
	
	CONVERT_ALL_PLATFORM = "ConvertAllPlatform"
	"""Converts the specified objects on all platforms. \n
    **Parameter**: objects - an array of objects"""
	
	CONVERT_CURRENT_PLATFORM = "ConvertCurrentPlatform"
	"""Converts the specified objects on the specified platform. If not specified, it uses the current platform or
    current selected objects. \n
    **Parameter**: objects - an array of objects platforms - an array of platforms (array of GUID string)"""
	
	CONVERT_SFX_TO_VOICE = "ConvertSFXToVoice"
	"""Converts the specified objects to Sound Voice objects. \n
    **Parameter**: objects - an array of objects"""
	
	CONVERT_TO_SOUND_SFX = "ConvertToSoundSFX"
	"""Converts the specified objects to Sound SFX objects.	\n
    **Parameter**: objects - an array of objects"""
	
	COPY_GUI_DS_PATHS_TO_CLIPBOARD = "CopyGUIDsPathsToClipboard"
	"""Copies the unique IDs (GUID) of the specified objects to clipboard. \n
    **Parameter**: objects - an array of objects"""
	
	COPY_PATHS_TO_CLIPBOARD = "CopyPathsToClipboard"
	"""Copies the Wwise project paths of the specified objects to clipboard. \n
    **Parameter**: objects - an array of objects"""
	
	COPY_SHORT_IDS_TO_CLIPBOARD = "CopyShortIDsToClipboard"
	"""Copies the short IDs (unsigned 32 bit) of the specified objects to clipboard. \n
    **Parameter**: objects - an array of objects"""
	
	COPY_WAQL_TO_CLIPBOARD = "CopyWAQLToClipboard"
	"""Generates a WAQL query with the specified object paths and copies it to clipboard. \n
    **Parameter**: objects - an array of objects"""
	
	CREATE_IN_GAC = "CreateInGAC"
	"""Creates the associated Nuendo objects for the specified objects using Game Audio Connect. \n
    **Parameter**: objects - an array of objects"""
	
	CREATE_NEW_SOUNDBANK = "CreateNewSoundbank"
	"""Creates a new SoundBank."""
	
	DETACH_CURRENT_OBJECT_TAB = "DetachCurrentObjectTab"
	"""Detach the current object tab."""
	
	DUPLICATE_CURRENT_OBJECT_TAB = "DuplicateCurrentObjectTab"
	"""Duplicate the current object tab."""
	
	EDIT_USER_PREFERENCES = "EditUserPreferences"
	"""Shows the User Preferences dialog for editing."""
	
	FIND_IN_PROJECT_EXPLORER_NEW_PINNED_VIEW = "FindInProjectExplorerNewPinnedView"
	"""Finds the specified object in the Project Explorer (New Pinned View). \n
    **Parameter**: objects - an array of objects"""
	
	FIND_IN_PROJECT_EXPLORER_SELECTION_CHANNEL1 = "FindInProjectExplorerSelectionChannel1"
	"""Finds the specified object in the Project Explorer (Selection Channel 1). \n
    **Parameter**: objects - an array of objects"""
	
	FIND_IN_PROJECT_EXPLORER_SELECTION_CHANNEL2 = "FindInProjectExplorerSelectionChannel2"
	"""Finds the specified object in the Project Explorer (Selection Channel 2). \n
    **Parameter**: objects - an array of objects"""
	
	FIND_IN_PROJECT_EXPLORER_SELECTION_CHANNEL3 = "FindInProjectExplorerSelectionChannel3"
	"""Finds the specified object in the Project Explorer (Selection Channel 3). \n
    **Parameter**: objects - an array of objects"""
	
	FIND_IN_PROJECT_EXPLORER_SELECTION_CHANNEL4 = "FindInProjectExplorerSelectionChannel4"
	"""Finds the specified object in the Project Explorer (Selection Channel 4). \n
    **Parameter**: objects - an array of objects"""
	
	FOCUS_NEXT = "FocusNext"
	"""Focuses the next control in the current view."""
	
	FOCUS_PREVIOUS = "FocusPrevious"
	"""Focuses the previous control in the current view."""
	
	FORCE_SAVE_PROJECT = "ForceSaveProject"
	"""Makes all Work Units dirty and saves the project."""
	
	GENERATE_ALL_SOUNDBANKS_ALL_PLATFORMS = "GenerateAllSoundbanksAllPlatforms"
	"""Generates all SoundBanks on all platforms."""
	
	GENERATE_ALL_SOUNDBANKS_ALL_PLATFORMS_AUTO_CLOSE = "GenerateAllSoundbanksAllPlatformsAutoClose"
	"""Generates all SoundBanks on all platforms (Progress dialog is closed automatically at the end of operation)."""
	
	GENERATE_ALL_SOUNDBANKS_CURRENT_PLATFORM = "GenerateAllSoundbanksCurrentPlatform"
	"""Generates all SoundBanks on the specified platform. If not specified, it uses the current platform. \n
    **Parameter**: platforms - an array of platforms (array of GUID string)"""
	
	GENERATE_ALL_SOUNDBANKS_CURRENT_PLATFORM_AUTO_CLOSE = "GenerateAllSoundbanksCurrentPlatformAutoClose"
	"""Generates all SoundBanks on the specified platform. If not specified, it uses the current platform
    (Progress dialog is closed automatically at the end of operation). \n
    **Parameter**: platforms - an array of platforms (array of GUID string)"""
	
	GENERATE_SELECTED_SOUNDBANKS_ALL_PLATFORMS = "GenerateSelectedSoundbanksAllPlatforms"
	"""Generates the specified SoundBank objects on all platforms. \n
    **Parameter**: objects - an array of objects"""
	
	GENERATE_SELECTED_SOUNDBANKS_ALL_PLATFORMS_AUTO_CLOSE = "GenerateSelectedSoundbanksAllPlatformsAutoClose"
	"""Generates the specified SoundBank objects on all platforms (Progress dialog is closed automatically at the end
    of operation). \n
    **Parameter**: objects - an array of objects"""
	
	GENERATE_SELECTED_SOUNDBANKS_CURRENT_PLATFORM = "GenerateSelectedSoundbanksCurrentPlatform"
	"""Generates the specified SoundBank objects on the specified platform. If not specified, it uses the current
    platform or current selected objects. \n
    **Parameter**: objects - an array of objects platforms - an array of platforms (array of GUID string)"""
	
	GENERATE_SELECTED_SOUNDBANKS_CURRENT_PLATFORM_AUTO_CLOSE = "GenerateSelectedSoundbanksCurrentPlatformAutoClose"
	"""Generates the specified SoundBank objects on the specified platform. If not specified, it uses the current
    platform or current selected objects (Progress dialog is closed automatically at the end of operation). \n
    **Parameter**: objects - an array of objects platforms - an array of platforms (array of GUID string)"""
	
	GENERATE_SOUNDBANKS_WITH_CURRENT_SETTINGS = "GenerateSoundbanksWithCurrentSettings"
	"""Generates SoundBanks using the current SoundBank Manager settings (Progress dialog is closed automatically at
    the end of operation)."""
	
	HELP = "Help"
	"""Shows the Wwise Help."""
	
	INSPECT = "Inspect"
	"""Inspects the specified objects. \n
    **Parameter**: objects - an array of objects"""
	
	INSPECT_NEXT = "InspectNext"
	"""Inspects the next object inspected."""
	
	INSPECT_PARENT = "InspectParent"
	"""Inspects the parent of the currently inspected object."""
	
	INSPECT_PREVIOUS = "InspectPrevious"
	"""Inspects the previous object inspected."""
	
	KEEP_OPEN_CURRENT_OBJECT_TAB = "KeepOpenCurrentObjectTab"
	"""Keep Open the current object tab."""
	
	LOAD_PRESET = "LoadPreset"
	"""Shows the Load Preset dialog for the active view."""
	
	LOAD_THEME_CLASSIC = "LoadThemeClassic"
	"""Loads the classic theme."""
	
	LOAD_THEME_DARK = "LoadThemeDark"
	"""Loads the dark theme."""
	
	LOAD_THEME_LIGHT = "LoadThemeLight"
	"""Loads the light theme."""
	
	LOAD_UNLOADED_WORK_UNITS = "LoadUnloadedWorkUnits"
	"""Loads currently unloaded Work Units."""
	
	MAXIMIZE_OBJECT_TAB_DEFAULT_VIEW = "MaximizeObjectTabDefaultView"
	"""Maximize the current default view of the object tabs."""
	
	MAXIMIZE_VIEW = "MaximizeView"
	"""Maximizes the active view."""
	
	MINIMIZE_OBJECT_TAB_DEFAULT_VIEW = "MinimizeObjectTabDefaultView"
	"""Minimize the current default view of the object tabs."""
	
	MINIMIZE_VIEW = "MinimizeView"
	"""Minimizes the active view."""
	
	MOVE_CURRENT_OBJECT_TAB_TO_THE_LEFT = "MoveCurrentObjectTabToTheLeft"
	"""Move the current tab to the left."""
	
	MOVE_CURRENT_OBJECT_TAB_TO_THE_RIGHT = "MoveCurrentObjectTabToTheRight"
	"""Move the current tab to the right."""
	
	MUTE = "Mute"
	"""Mutes the specified objects, or current selection if no object specified. \n
    **Parameter**: value - True or False to set the Mute state. If unspecified, the Mute state will be toggled.
    **Parameter**: objects - an array of objects"""
	
	NEW_PROJECT = "NewProject"
	"""Shows the New Project dialog."""
	
	NEXT_OBJECT_TAB = "NextObjectTab"
	"""Navigate to the next object tab."""
	
	NEXT_PERF_FRAME = "NextPerfFrame"
	"""Goes to next audio frame in Performance Graph."""
	
	OPEN_CONTAINING_FOLDER_SOUNDBANK = "OpenContainingFolderSoundbank"
<<<<<<< HEAD
	"""Opens a Windows Explorer window on the Containing folder of specified objects's SoundBank files.	\n
    **Parameter**: objects - an array of objects"""
	
	OPEN_CONTAINING_FOLDER_WAV = "OpenContainingFolderWAV"
	"""Opens a Windows Explorer window on the Containing folder of specified objects's wav files. \n
    **Parameter**: objects - an array of objects"""
	
	OPEN_CONTAINING_FOLDER_WORK_UNIT = "OpenContainingFolderWorkUnit"
	"""Opens a Windows Explorer window on the Containing folder of specified objects's Work Units. \n
    **Parameter**: objects - an array of objects"""
=======
	"""Opens a Windows Explorer window on the Containing folder of specified objects' SoundBank files.	\n
	**Parameter**: objects - an array of objects"""
	
	OPEN_CONTAINING_FOLDER_WAV = "OpenContainingFolderWAV"
	"""Opens a Windows Explorer window on the Containing folder of specified objects' wav files. \n
	**Parameter**: objects - an array of objects"""
	
	OPEN_CONTAINING_FOLDER_WORK_UNIT = "OpenContainingFolderWorkUnit"
	"""Opens a Windows Explorer window on the Containing folder of specified objects' Work Units. \n
	**Parameter**: objects - an array of objects"""
>>>>>>> a3e64977
	
	OPEN_IN_EXTERNAL_EDITOR = "OpenInExternalEditor"
	"""Opens the specified objects in the first (index 0) External Editor. \n
    **Parameter**: objects - an array of objects"""
	
	OPEN_IN_EXTERNAL_EDITOR1 = "OpenInExternalEditor1"
	"""Opens the specified objects in the second (index 1) External Editor. \n
    **Parameter**: objects - an array of objects"""
	
	OPEN_IN_EXTERNAL_EDITOR2 = "OpenInExternalEditor2"
	"""Opens the specified objects in the third (index 2) External Editor. \n
    **Parameter**: objects - an array of objects"""
	
	OPEN_IN_EXTERNAL_EDITOR3 = "OpenInExternalEditor3"
	"""Opens the specified objects in the fourth (index 3) External Editor. \n
    **Parameter**: objects - an array of objects"""
	
	OPEN_IN_EXTERNAL_EDITOR4 = "OpenInExternalEditor4"
	"""Opens the specified objects in the fifth (index 4) External Editor. \n
    **Parameter**: objects - an array of objects"""
	
	OPEN_IN_GAC = "OpenInGAC"
	"""Opens the specified objects in Nuendo using Game Audio Connect. \n
    **Parameter**: objects - an array of objects"""
	
	OPEN_IN_NEW_TAB = "OpenInNewTab"
	"""Inspects the specified objects. \n
    **Parameter**: objects - an array of objects"""
	
	OPEN_IN_NEW_WINDOW = "OpenInNewWindow"
	"""Inspects the specified objects in a new window. \n
    **Parameter**: objects - an array of objects"""
	
	OPEN_IN_WWISE_WAVE_VIEWER = "OpenInWwiseWaveViewer"
	"""Opens specified objects in the Wwise Wave Viewer. \n
    **Parameter**: objects - an array of objects"""
	
	OPEN_PROJECT = "OpenProject"
	"""Shows the Open Project dialog."""
	
	PIN_VIEW = "PinView"
	"""Pins the active view."""
	
	POPOUT_OBJECT_TAB_DEFAULT_VIEW = "PopoutObjectTabDefaultView"
	"""Maximize the current default view of the object tabs"""
	
	PREVIOUS_OBJECT_TAB = "PreviousObjectTab"
	"""Natigate to the previous object tab."""
	
	PREVIOUS_PERF_FRAME = "PreviousPerfFrame"
	"""Goes to previous audio frame in Performance Graph."""
	
	PROFILER_FILTER_CLEAR_ALL = "ProfilerFilterClearAll"
	"""Clears all filters."""
	
	PROFILER_FILTER_CLEAR_CURRENT_VIEW = "ProfilerFilterClearCurrentView"
	"""Clears the profiler filter of the current view."""
	
	PROFILER_FILTER_EXCLUDE_OBJECT_NAME_FROM_CURRENT = "ProfilerFilterExcludeObjectNameFromCurrent"
	"""Adds the name of the selected object as an exclude to the filter text of the current view."""
	
	PROFILER_FILTER_PROMOTE_CURRENT_TO_ALL = "ProfilerFilterPromoteCurrentToAll"
	"""Copies the profiler filter of the current view to all other filters."""
	
	PROFILER_FILTER_SET_NAME_TO_CURRENT = "ProfilerFilterSetNameToCurrent"
	"""Sets the name of the selected object as the filter text of the current view."""
	
	PROFILER_FILTER_SET_PIPELINE_I_D = "ProfilerFilterSetPipelineID"
	"""Sets the profiler text filter to match a specific pipeline ID."""
	
	PROFILER_FILTER_SET_SELECTED_OBJECT_TO_CURRENT = "ProfilerFilterSetSelectedObjectToCurrent"
	"""Sets the currently selected object in the profiler filter of the current view."""
	
	PROFILER_FILTER_TOGGLE_CURRENT_MUTE_SOLO = "ProfilerFilterToggleCurrentMuteSolo"
	"""Toggles ON/OFF the mute/solo filtering in the current view."""
	
	PROFILER_FILTER_TOGGLE_CURRENT_SHOW_NOTHING_WHEN_EMPTY = "ProfilerFilterToggleCurrentShowNothingWhenEmpty"
	"""Toggles ON/OFF the Show Nothing when filter is empty."""
	
	PROFILER_FILTER_TOGGLE_LOCAL_GLOBAL = "ProfilerFilterToggleLocalGlobal"
	"""Toggles the profiler filter of the current view between link and unlink modes."""
	
	REDO = "Redo"
	"""Redoes the last undone operation."""
	
	RELOAD_COMMAND_ADDONS = "ReloadCommandAddons"
	"""Reloads all the custom command files in all the corresponding directories."""
	
	RELOAD_CURRENT_THEME = "ReloadCurrentTheme"
	"""Reloads the current user interface theme from disk. This is useful when implementing new themes."""
	
	RESET_ALL_MUTES = "ResetAllMutes"
	"""Resets all mutes currently active."""
	
	RESET_ALL_SOLOS = "ResetAllSolos"
	"""Resets all solos currently active."""
	
	RESTORE_VIEW = "RestoreView"
	"""Restores the active view."""
	
	SAVE_ALL_COUNTERS = "SaveAllCounters"
	"""Dumps the Performance Counters to a file."""
	
	SAVE_PRESET = "SavePreset"
	"""Shows the Load Preset dialog for the active view."""
	
	SAVE_PROJECT = "SaveProject"
	"""Saves the project."""
	
	SEARCH = "Search"
	"""Puts the focus on the search box. \n
    **Parameter**: value - the text (string) to be used for the search field"""
	
	SEARCH_COMMANDS = "SearchCommands"
	"""Puts the focus on the search box and enables the command search mode."""
	
	SEARCH_IN_CTRL = "SearchInCtrl"
	"""Opens the search box in the currently active control."""
	
	SEARCH_IN_CURRENT_VIEW = "SearchInCurrentView"
	"""Searches in the Current View if it has a search field. \n
    **Parameter**: value - the text (string) to be used for the search field"""
	
	SEARCH_IN_PROJECT_EXPLORER = "SearchInProjectExplorer"
	"""Searches in the Project Explorer (first available view). \n
    **Parameter**: value - the text (string) to be used for the search field"""
	
	SEARCH_IN_PROJECT_EXPLORER_NEW_PINNED_VIEW = "SearchInProjectExplorerNewPinnedView"
	"""Searches in the Project Explorer (New Pinned View). \n
    **Parameter**: value - the text (string) to be used for the search field"""
	
	SEARCH_IN_PROJECT_EXPLORER_SELECTION_CHANNEL1 = "SearchInProjectExplorerSelectionChannel1"
	"""Searches in the Project Explorer (Selection Channel 1). \n
    **Parameter**: value - the text (string) to be used for the search field"""
	
	SEARCH_IN_PROJECT_EXPLORER_SELECTION_CHANNEL2 = "SearchInProjectExplorerSelectionChannel2"
	"""Searches in the Project Explorer (Selection Channel 2). \n
    **Parameter**: value - the text (string) to be used for the search field"""
	
	SEARCH_IN_PROJECT_EXPLORER_SELECTION_CHANNEL3 = "SearchInProjectExplorerSelectionChannel3"
	"""Searches in the Project Explorer (Selection Channel 3). \n
    **Parameter**: value - the text (string) to be used for the search field"""
	
	SEARCH_IN_PROJECT_EXPLORER_SELECTION_CHANNEL4 = "SearchInProjectExplorerSelectionChannel4"
	"""Searches in the Project Explorer (Selection Channel 4). \n
    **Parameter**: value - the text (string) to be used for the search field"""
	
	SELECT_ONLINE_DOCUMENTATION = "SelectOnlineDocumentation"
	"""Selects CHM file as a documentation source."""
	
	SET_COLOR = "SetColor"
	"""Shows the Color Picker dialog for the specific objects. \n
    **Parameter**: objects - an array of objects"""
	
	SET_PROPERTY_SHEET_SPLIT_MODE_COLUMN = "SetPropertySheetSplitModeColumn"
	"""Sets the property sheet split mode to columns."""
	
	SET_PROPERTY_SHEET_SPLIT_MODE_NO = "SetPropertySheetSplitModeNo"
	"""Sets the property sheet split mode to not split."""
	
	SET_PROPERTY_SHEET_SPLIT_MODE_ROW = "SetPropertySheetSplitModeRow"
	"""Sets the property sheet split mode to rows."""
	
	SHOW_AUDIO_FILE_CACHE_CLEAR_DIALOG = "ShowAudioFileCacheClearDialog"
	"""Shows the Clear Audio File Cache dialog."""
	
	SHOW_AUDIO_FILES_CONVERSION_DIALOG = "ShowAudioFilesConversionDialog"
	"""Shows the Audio File Conversion dialog."""
	
	SHOW_AUDIO_FILES_IMPORTER = "ShowAudioFilesImporter"
	"""Shows the Audio File Importer dialog."""
	
	SHOW_AUDIO_PREFERENCES = "ShowAudioPreferences"
	"""Shows the Audio Preferences dialog."""
	
	SHOW_BATCH_RENAME = "ShowBatchRename"
	"""Shows the Batch Rename View, with the specified objects. \n
    **Parameter**: objects - an array of objects"""
	
	SHOW_BUG_REPORT = "ShowBugReport"
	"""Shows the Bug Report page."""
	
	SHOW_CONTACT_AK = "ShowContactAK"
	"""Shows AK's Contact Us page."""
	
	SHOW_CONTEXTUAL_HELP = "ShowContextualHelp"
	"""Shows the Contextual Help View for a specified property. \n
    **Parameter**: property - a pointer to a single CProp object"""
	
	SHOW_CONTROL_SURFACES_DLG = "ShowControlSurfacesDlg"
	"""Shows the Control Surfaces Settings dialog."""
	
	SHOW_DEFAULT_OBJECT_VALUES = "ShowDefaultObjectValues"
	"""Shows the Default Object Values dialog."""
	
	SHOW_DETAILS = "ShowDetails"
	"""Shows the details view with the specified objects. \n
    **Parameter**: objects - an array of objects"""
	
	SHOW_FILE_MANAGER = "ShowFileManager"
	"""Shows the File Manager dialog."""
	
	SHOW_GAC_SETTINGS = "ShowGACSettings"
	"""Shows the Nuendo Game Audio Connect setting."""
	
	SHOW_GAME_OBJECTS_VOICE_EXPLORER = "ShowGameObjectsVoiceExplorer"
	"""Focuses the Voice Explorer on the specified game object(s). \n
    **Parameter**: gameObjectIds - Ids of the game objects to show/select"""
	
	SHOW_KEYBOARD_SHORTCUTS = "ShowKeyboardShortcuts"
	"""Shows the Keyboard Shortcuts dialog."""
	
	SHOW_LANGUAGES = "ShowLanguages"
	"""Shows the Language Manager dialog."""
	
	SHOW_LEGAL_NOTICES = "ShowLegalNotices"
	"""Shows the legal notices dialog."""
	
	SHOW_LICENSE_MGR = "ShowLicenseMgr"
	"""Shows the License Manager dialog."""
	
	SHOW_LIST_VIEW = "ShowListView"
	"""Shows the List View on the specified objects. \n
    **Parameter**: objects - an array of objects value - the text (string) to be used for the search field"""
	
	SHOW_MULTI_EDITOR = "ShowMultiEditor"
	"""Shows the Multi Editor view on the specified objects. \n
    **Parameter**: objects - an array of objects"""
	
	SHOW_OBSTRUCTION_OCCLUSION_SETTINGS = "ShowObstructionOcclusionSettings"
	"""Shows the Project Settings dialog on the Obstruction/Occlusion tab."""
	
	SHOW_PASTE_PROPERTIES = "ShowPasteProperties"
	"""Shows the Paste Properties view on the specified object. \n
    **Parameter**: objects - an array of objects"""
	
	SHOW_PLATFORM_MANAGER = "ShowPlatformManager"
	"""Shows the Platform Manager dialog."""
	
	SHOW_PROFILER_SETTINGS = "ShowProfilerSettings"
	"""Shows the Profiler Settings dialog."""
	
	SHOW_PROJECT_SETTINGS = "ShowProjectSettings"
	"""Shows the Project Settings dialog."""
	
	SHOW_PROPERTY_HELP = "ShowPropertyHelp"
	"""Shows the Property Help View for a specified property. Deprecated, see ShowContextualHelp.
    **Parameter**: property - a pointer to a single CProp object."""
	
	SHOW_REFERENCE_VIEW = "ShowReferenceView"
	"""Shows the Reference View with the specified objects. \n
    **Parameter**: objects - an array of objects"""
	
	SHOW_REMOTE_CONNECTIONS = "ShowRemoteConnections"
	"""Shows the Remote Connections dialog."""
	
	SHOW_SCHEMATIC_VIEW = "ShowSchematicView"
	"""Shows the Schematic View on the specified objects. \n
    **Parameter**: value - the text (string) to be used for the search field objects - an array of objects"""
	
	SHOW_SOUND_BANK_DEFINITION_IMPORTER = "ShowSoundBankDefinitionImporter"
	"""Shows the Sound Bank Definition Importer dialog."""
	
	SHOW_SOUNDBANK_SETTINGS = "ShowSoundbankSettings"
	"""Shows the Project settings dialog, SoundBanks tab."""
	
	SHOW_SOURCE_EDITOR = "ShowSourceEditor"
	"""Shows the Source Editor on the specified objects. \n
    **Parameter**: objects - an array of objects"""
	
	SHOW_SPLASH_SCREEN = "ShowSplashScreen"
	"""Shows the initial Wwise loading screen (with the current software version)."""
	
	SHOW_USER_PREFERENCES = "ShowUserPreferences"
	"""Shows the User Preferences dialog."""
	
	SHOW_USER_PROJECT_SETTINGS = "ShowUserProjectSettings"
	"""Deprecated, see ShowDefaultObjectValues."""
	
	SHOW_USER_SOUNDBANK_SETTINGS = "ShowUserSoundbankSettings"
	"""Shows the user SoundBank settings dialog."""
	
	SHOW_VIEW_SETTINGS = "ShowViewSettings"
	"""Shows the view settings for the active view."""
	
	SHOW_VOICE_ASSETS_IMPORTER = "ShowVoiceAssetsImporter"
	"""Shows the Voice Asset Importer dialog."""
	
	SHOW_VOICE_INSPECTOR = "ShowVoiceInspector"
	"""Shows the Voice Inspector on the specified object. \n
    **Parameter**: objects - an array of objects voices - an array of voice (pipeline) Ids"""
	
	SHOW_VOICES_VOICE_EXPLORER = "ShowVoicesVoiceExplorer"
	"""Focuses the Voice Explorer on the specified voice(s). \n
    **Parameter**: voiceIds - Ids of the voices to show/select"""
	
	SHOW_WWISE_HELP = "ShowWwiseHelp"
	"""Shows the Wwise Help."""
	
	SHOW_WWISE_KNOWLEDGE_BASE = "ShowWwiseKnowledgeBase"
	"""Shows the Wwise Community Q&A."""
	
	SHOW_WWISE_SDK_DOCUMENTATION = "ShowWwiseSDKDocumentation"
	"""Shows the Wwise SDK documentation."""
	
	SOLO = "Solo"
	"""Solos the specified objects, or current selection if no object specified. \n
    **Parameter**: value - True or False to set the Solo state. If unspecified, the Solo state will be toggled.
    **Parameter**: objects - an array of objects"""
	
	SOURCE_CONTROL_ADD_WAV = "SourceControlAddWAV"
	"""Calls the Add command for the wav files associated with the specified objects on the Source Control plug-in
    (Perforce, SVN, etc). \n
    **Parameter**: objects - an array of objects"""
	
	SOURCE_CONTROL_ADD_WWU = "SourceControlAddWWU"
	"""Calls the Add command for the Work Units associated with the specified objects on the Source Control plug-in
    (Perforce, SVN, etc). \n
    **Parameter**: objects - an array of objects"""
	
	SOURCE_CONTROL_CHECKOUT_WAV = "SourceControlCheckoutWAV"
	"""Calls the Checkout command for the wav files associated with the specified objects on the Source Control plug-in
    (Perforce, SVN, etc). \n
    **Parameter**: objects - an array of objects"""
	
	SOURCE_CONTROL_CHECKOUT_WWU = "SourceControlCheckoutWWU"
	"""Calls the Checkout command for the Work Units associated with the specified objects on the Source Control plug-in
    (Perforce, SVN, etc). \n
    **Parameter**: objects - an array of objects"""
	
	SOURCE_CONTROL_COMMIT_WAV = "SourceControlCommitWAV"
	"""Calls the Commit command for the wav files associated with the specified objects on the Source Control plug-in
    (Perforce, SVN, etc). \n
    **Parameter**: objects - an array of objects"""
	
	SOURCE_CONTROL_COMMIT_WWU = "SourceControlCommitWWU"
	"""Calls the Commit/Submit command for the Work Units associated with the specified objects on the Source Control
    plug-in (Perforce, SVN, etc). \n
    **Parameter**: objects - an array of objects"""
	
	SOURCE_CONTROL_DIFF_WAV = "SourceControlDiffWAV"
	"""Calls the Diff command for the wav files associated with the specified objects on the Source Control plug-in
    (Perforce, SVN, etc). \n
    **Parameter**: objects - an array of objects"""
	
	SOURCE_CONTROL_DIFF_WWU = "SourceControlDiffWWU"
	"""Calls the Diff command for the Work Units associated with the specified objects on the Source Control plug-in
    (Perforce, SVN, etc). \n
    **Parameter**: objects - an array of objects"""
	
	SOURCE_CONTROL_REFRESH_ICONS = "SourceControlRefreshIcons"
	"""Refreshes the project status and the Source Control icons on Work Units."""
	
	SOURCE_CONTROL_REVERT_WAV = "SourceControlRevertWAV"
	"""Calls the Revert command for the wav files associated with the specified objects on the Source Control plug-in
    (Perforce, SVN, etc). \n
    **Parameter**: objects - an array of objects"""
	
	SOURCE_CONTROL_REVERT_WWU = "SourceControlRevertWWU"
	"""Calls the Revert command for the Work Units associated with the specified objects on the Source Control plug-in
    (Perforce, SVN, etc). \n
    **Parameter**: objects - an array of objects"""
	
	SOURCE_CONTROL_UPDATE_WAV = "SourceControlUpdateWAV"
	"""Calls the Update command for the wav files associated with the specified objects on the Source Control plug-in
    (Perforce, SVN, etc). \n
    **Parameter**: objects - an array of objects"""
	
	SOURCE_CONTROL_UPDATE_WWU = "SourceControlUpdateWWU"
	"""Calls the Update command for the Work Units associated with the specified objects on the Source Control plug-in
    (Perforce, SVN, etc). \n
    **Parameter**: objects - an array of objects"""
	
	SPLIT_CURRENT_TAB_TO_THE_RIGHT = "SplitCurrentTabToTheRight"
	"""Split the current tab, creating a new tab panel to the right."""
	
	START_CAPTURE = "StartCapture"
	"""Starts a profiling capture, does nothing if already started."""
	
	START_STOP_CAPTURE = "StartStopCapture"
	"""Starts a profiling capture, or stops it if already started."""
	
	STOP_CAPTURE = "StopCapture"
	"""Stops a profiling capture, does nothing if already stopped."""
	
	TOGGLE_EXPAND_COLLAPSE = "ToggleExpandCollapse"
	"""Toggles Expand/Collapse for the active floating view."""
	
	TOGGLE_FOLLOW_CAPTURE = "ToggleFollowCapture"
	"""Toggles the Show Live Data button in the toolbar."""
	
	TOGGLE_FOLLOW_OBJECT_SELECTION_IN_PROJECT_EXPLORER = "ToggleFollowObjectSelectionInProjectExplorer"
	"""Toggles the automatic following of object selection in Project Explorer."""
	
	TRANSPORT_DISABLE_MONITOR = "TransportDisableMonitor"
	"""Disables the inclusion button in the Transport Control."""
	
	TRANSPORT_DISABLE_ORIGINAL = "TransportDisableOriginal"
	"""Disables the Original button in the Transport Control."""
	
	TRANSPORT_DISPLAY_RTPC = "TransportDisplayRTPC"
	"""Switches the Transport Control to display Game Parameters."""
	
	TRANSPORT_DISPLAY_STATES = "TransportDisplayStates"
	"""Switches the Transport Control to display States."""
	
	TRANSPORT_DISPLAY_SWITCHES = "TransportDisplaySwitches"
	"""Switches the Transport Control to display Switches."""
	
	TRANSPORT_DISPLAY_TRIGGERS = "TransportDisplayTriggers"
	"""Switches the Transport Control to display Triggers."""
	
	TRANSPORT_ENABLE_MONITOR = "TransportEnableMonitor"
	"""Enables the inclusion button in the Transport Control."""
	
	TRANSPORT_ENABLE_ORIGINAL = "TransportEnableOriginal"
	"""Enables the Original button in the Transport Control."""
	
	TRANSPORT_PAUSE = "TransportPause"
	"""Pauses the object currently in playback in the Transport Control."""
	
	TRANSPORT_PIN = "TransportPin"
	"""Pins or unpins the Transport Control currently loaded object."""
	
	TRANSPORT_PIN_SELECTED = "TransportPinSelected"
	"""Pins the specified object, or current selection if no object is specified, to the Transport Control."""
	
	TRANSPORT_PLAY_DIRECTLY = "TransportPlayDirectly"
	"""Plays the object currently loaded in the Transport Control by bypassing properties that have an influence on the
    sound, such as the volume."""
	
	TRANSPORT_PLAY_STOP = "TransportPlayStop"
	"""Plays the object currently loaded in the Transport Control. If the playback is in progress, it stops the
    playback."""
	
	TRANSPORT_RESET = "TransportReset"
	"""Resets the Transport Control playback and internal states."""
	
	TRANSPORT_TOGGLE_MONITOR = "TransportToggleMonitor"
	"""Toggles the inclusion button in the Transport Control."""
	
	TRANSPORT_TOGGLE_ORIGINAL = "TransportToggleOriginal"
	"""Toggles the Original button in the Transport Control."""
	
	UNDO = "Undo"
	"""Undoes the last operation in the queue."""
	
	USE_AUDIO_OUTPUT_SYSTEM5 = "UseAudioOutputSystem5"
	"""Selects 5.1 as audio output system."""
	
	USE_AUDIO_OUTPUT_SYSTEM7 = "UseAudioOutputSystem7"
	"""Selects 7.1 as audio output system."""
	
	USE_AUDIO_OUTPUT_SYSTEM_DEFAULT = "UseAudioOutputSystemDefault"
	"""Selects default audio output system."""
	
	USE_AUDIO_OUTPUT_SYSTEM_STEREO_HEADPHONES = "UseAudioOutputSystemStereoHeadphones"
	"""Selects stereo headphones as audio output system."""
	
	USE_AUDIO_OUTPUT_SYSTEM_STEREO_SPEAKERS = "UseAudioOutputSystemStereoSpeakers"
	"""Selects stereo speakers as audio output system."""
	
	USE_ONLINE_DOCUMENTATION = "UseOnlineDocumentation"
	"""Selects Wwise website as a documentation source."""


class EImportOperation(_StrEnum):
	"""An enumeration of possible import operations."""
	
	CREATE_NEW_OBJECT = "CreateNewObject"
	"""Creation of a new object."""
	
	REPLACE_FILE = "ReplaceFile"
	"""Replacement of an already-existing original asset."""
	
	LOCALIZE = "Localize"
	"""Localization."""
	
	REPLACE_OBJECT = "ReplaceObject"
	"""Replacement of an already-existing Wwise object."""


class EDataTypes(_StrEnum):
	"""Enumeration of possible data types to capture in the profiler"""
	
	CPU = "cpu"
	
	MEMORY = "memory"
	
	STREAM = "stream"
	
	VOICES = " voices"
	
	LISTENER = "listener"
	
	OBSTRUCTION_OCCLUSION = "obstructionOcclusion"
	
	MARKERS_NOTIFICATION = "markersNotification"
	
	SOUNDBANKS = "soundbanks"
	
	LOADED_MEDIA = "loadedMedia"
	
	PREPARED_EVENTS = "preparedEvents"
	
	PREPARED_GAME_SYNCS = "preparedGameSyncs"
	
	INTERACTIVE_MUSIC = "interactiveMusic"
	
	STREAMING_DEVICE = "streamingDevice"
	
	METER = "meter"
	
	AUXILIARY_SENDS = "auxiliarySends"
	
	API_CALLS = "apiCalls"
	
	SPATIAL_AUDIO = "spatialAudio"
	
	SPATIAL_AUDIO_RAYCASTING = "spatialAudioRaycasting"
	
	VOICE_INSPECTOR = "voiceInspector"
	
	AUDIO_OBJECTS = "audioObjects"
	
	GAME_SYNCS = "gameSyncs "


class EAudioObjectOptions(_StrEnum):
	"""Enumeration of defined members for an audio object return structure."""
	
	BUS_NAME = "busName"
	"""Name of the bus instance."""
	
	EFFECT_PLUGIN_NAME = "effectPluginName"
	"""Name of the effect plug-in after which the Audio Object was captured."""
	
	AUDIO_OBJECT_ID = "audioObjectID"
	"""The ID of the Audio Object."""
	
	BUS_PIPELINE_ID = "busPipelineID"
	"""The Pipeline ID of the Bus instance."""
	
	GAME_OBJECT_ID = "gameObjectID"
	"""The Game Object ID of the Bus instance."""
	
	GAME_OBJECT_NAME = "gameObjectName"
	"""The name of the Game Object of the Bus Instance."""
	
	AUDIO_OBJECT_NAME = "audioObjectName"
	"""The name of the Audio Object. Can be empty."""
	
	INSTIGATOR_PIPELINE_ID = "instigatorPipelineID"
	"""The pipeline ID of the instigator from which the Audio Object originates. Can be either a Bus instance or a
	Voice."""
	
	BUS_ID = "busID"
	"""The short ID of the Bus."""
	
	BUS_GUID = "busGUID"
	"""The GUID of the Bus."""
	
	SPATIALIZATION_MODE = "spatializationMode"
	"""The spatialization mode. Use Ak3DSpatializationMode to interpret the value."""
	
	X = "x"
	"""The X value of the Audio Object position."""
	
	Y = "y"
	"""The Y value of the Audio Object position."""
	
	Z = "z"
	"""The Z value of the Audio Object position."""
	
	SPREAD = "spread"
	"""The spread value (normalized) of the Audio Object."""
	
	FOCUS = "focus"
	"""The focus value (normalized) of the Audio Object."""
	
	CHANNEL_CONFIG = "channelConfig"
	"""The channel configuration of the Audio Object. Use AK::AkChannelConfig::Deserialize to deserialize the value."""
	
	EFFECT_CLASS_ID = "effectClassID"
	"""The Class ID of the effect after which the Audio Object was captured. Usage of AK_INVALID_UNIQUE_ID constant
	means that this Audio Object was captured before applying the first effect."""
	
	EFFECT_INDEX = "effectIndex"
	"""The index of the effect after which the Audio Object was captured."""
	
	METADATA = "metadata"
	"""Array of objects containing metadata of the Audio Object."""
	
	RMS_METER = "rmsMeter"
	"""Array of volume values (one per channel) for the RMS meter."""
	
	PEAK_METER = "peakMeter"
	"""Array of volume values (one per channel) for the Peak meter."""


class ETimeCursor(_StrEnum):
	"""Enum to identify one of the global profiler cursors"""
	
	USER = "user"
	"""The User Time Cursor is the one that can be manipulated by the user"""
	
	CAPTURE = "capture"
	"""Capture Time Cursor represents the latest time of the current capture"""


class EBusOptions(_StrEnum):
	"""Enumeration of defined members for a bus pipeline return structure. """
	
	PIPELINE_ID = "pipelineID"
	"""Pipeline ID of the bus."""
	
	MIX_BUS_ID = "mixBusID"
	"""Unique ID assigned to a mixing bus."""
	
	OBJECT_GUID = "objectGUID"
	"""Object GUID corresponding to the bus."""
	
	OBJECT_NAME = "objectName"
	"""Object Name corresponding to the bus."""
	
	GAME_OBJECT_ID = "gameObjectID"
	"""Game Object ID corresponding to the voice."""
	
	GAME_OBJECT_NAME = "gameObjectName"
	"""Game Object Name corresponding to the voice."""
	
	DEVICE_ID = "deviceID"
	"""Audio Output device ID."""
	
	VOLUME = "volume"
	"""Gain of the bus in dB."""
	
	DOWNSTREAM_GAIN = "downstreamGain"
	"""Gain from current bus down to output in dB."""
	
	VOICE_COUNT = "voiceCount"
	"""Number of voices routed to the bus."""
	
	EFFECT_COUNT = "effectCount"
	"""Number of effects on the bus."""
	
	DEPTH = "depth"
	"""Depth level of the bus in the pipeline."""


class ECPUStatisticsMembers(_StrEnum):
	"""Enumeration of defined members for a CPUStatisticInfo return structure."""
	
	ELEMENT_NAME = "elementName"
	"""The name of the element on which we calculate CPU usage."""
	
	ID = "id"
	"""Class ID of the element."""
	
	INSTANCES = "instances"
	"""An estimation of the number of instances of the element."""
	
	TYPE = "type"
	"""The type of element. For example, Codec, Source, Effect, Mixer or Sink."""
	
	PERCENT_INCLUSIVE = "percentInclusive"
	"""The percentage of CPU time spent in the execution of the element and those that it uses (calls)."""
	
	PERCENT_EXCLUSIVE = "percentExclusive"
	"""The percentage of CPU time spent only in the execution of the element itself."""
	
	MILLISECONDS_INCLUSIVE = "millisecondsInclusive"
	"""The milliseconds of CPU time spent in the execution of the element and those that it uses (calls)."""
	
	MILLISECONDS_EXCLUSIVE = "millisecondsExclusive"
	"""The milliseconds of CPU time spent only in the execution of the element itself."""


class EGameObjectRegistrationDataMembers(_StrEnum):
	"""Enumeration of defined members for a GameObjectRegistrationData return structure. """
	
	ID = "id"
	"""The ID of the game object."""
	
	NAME = "name"
	"""The name of the game object."""
	
	REGISTRATION_TIME = "registrationTime"
	"""The time at which the game object was registered."""
	
	UNREGISTRATION_TIME = "unregistrationTime"
	"""The time at which the game object was unregistered."""


class ELoadedMediaMembers(_StrEnum):
	"""Enumeration of defined members for a LoadedMedia return structure. """
	
	MEDIA_ID = "mediaId"
	"""The short ID of the media file"""
	
	FILE_NAME = "fileName"
	"""The name of the media file."""
	
	FORMAT = "format"
	"""The audio format of the media file."""
	
	SIZE = "size"
	"""The size (in bytes) of the media file."""
	
	SOUND_BANK = "soundBank"
	"""The name of the SoundBank that contains the media file."""


class EPerformanceMonitorMembers(_StrEnum):
	"""Enumeration of defined members for a PerformanceMonitorCounter return structure. """
	
	NAME = "name"
	"""Name of the counter as shown in Wwise Authoring."""
	
	ID = "id"
	"""Unique Id of the counter."""
	
	VALUE = "value"
	"""Value of counter at given time."""


class EActiveRTPCMembers(_StrEnum):
	"""Enumeration of defined members for an ActiveRTPCInfo return structure."""

	ID = "id"
	"""The ID (GUID) of the Game Parameter, LFO, Time, Envelope or MIDI Parameter object."""
	
	NAME = "name"
	"""The name of the Game Parameter, LFO, Time, Envelope or MIDI Parameter object. The name of the object."""
	
	GAME_OBJECT_ID = "gameObjectId"
	"""The Game Object associated with the RTPC scope, or AK_INVALID_GAME_OBJECT for global scope RTPCs."""
	
	VALUE = "value"
	"""The value of the Game Parameter, LFO, Time, Envelope or MIDI Parameter at the cursor time."""


class EVoicePipelineReturnOptions(_StrEnum):
	"""Enumeration of defined members for a voice pipeline return structure."""
	
	PIPELINE_ID = "pipelineID"
	"""Pipeline ID of the voice."""
	
	PLAYING_ID = "playingID"
	"""Playing ID of the voice."""
	
	SOUND_ID = "soundID"
	"""Short ID of the sound object corresponding to the voice."""
	
	GAME_OBJECT_ID = "gameObjectID"
	"""Game Object ID corresponding to the voice."""
	
	GAME_OBJECT_NAME = "gameObjectName"
	"""Game Object Name corresponding to the voice."""
	
	OBJECT_GUID = "objectGUID"
	"""Object GUID corresponding to the voice."""
	
	OBJECT_NAME = "objectName"
	"""Object Name corresponding to the voice."""
	
	PLAY_TARGET_ID = "playTargetID"
	"""Short ID of the play target object corresponding to the voice."""
	
	PLAY_TARGET_GUID = "playTargetGUID"
	"""GUID of the play target object corresponding to the voice."""
	
	PLAY_TARGET_NAME = "playTargetName"
	"""Name of the play target object corresponding to the voice."""
	
	BASE_VOLUME = "baseVolume"
	"""Voice volume in dB, including HDR attenuation."""
	
	GAME_AUX_SEND_VOLUME = "gameAuxSendVolume"
	"""Volume send to the auxiliary bus send in dB."""
	
	ENVELOPE = "envelope"
	"""Current analyzed envelope value in dB. 0 if unavailable."""
	
	NORMALIZATION_GAIN = "normalizationGain"
	"""Loudness normalization and make-up gain in dB."""
	
	LOW_PASS_FILTER = "lowPassFilter"
	"""Low-Pass Filter applied to the voice."""
	
	HIGH_PASS_FILTER = "highPassFilter"
	"""High-Pass Filter applied to the voice."""
	
	PRIORITY = "priority"
	"""Priority given to the voice."""
	
	IS_STARTED = "isStarted"
	"""If the voice has started."""
	
	IS_VIRTUAL = "isVirtual"
	"""If the voice is virtual."""
	
	IS_FORCED_VIRTUAL = "isForcedVirtual"
	"""If the voice was forced virtual."""


class ECaseStyle(_StrEnum):
	"""Enumeration of common case styles."""
	
	CAMEL = r"^[a-z]+[A-Za-z]*$"
	"""Tokens separated by capitalization, first word NOT capitalized (e.g. 'camelCase')."""
	
	KEBAB = r"^[a-z]+(-[a-z]+)*$"
	"""Tokens separated by hyphens (`-`; e.g. 'kebab-case')."""
	
	PASCAL = r"^[A-Z][a-zA-Z]+$"
	"""Tokens separated by capitalization, first word capitalized (e.g. 'PascalCase')."""
	
	SNAKE = r"^_?[a-z]+(_[a-z]+)*$"
	"""Tokens separated by underscores (`_`; 'snake_case' or '_snake_case'), all lower-case."""
	
	UPPER = r"^_?[A-Z]+(_[A-Z]+)*$"
	"""Tokens separated by underscores (`_`; 'UPPER_CASE' or '_UPPER_CASE'), all upper-case."""


class ELogChannel(_StrEnum):
	"""An enumeration of Wwise log channels."""
	
	SOUNDBANK_GENERATE = "soundbankGenerate"
	"""Log channel for messages related to the generation of SoundBanks."""
	
	CONVERSION = "conversion"
	"""Log channel for messages related to conversions."""
	
	COPY_PLATFORM_SETTINGS = "copyPlatformSettings"
	"""Log channel for messages related to platform settings."""
	
	WAAPI = "waapi"
	"""Log channel for messages related to the Wwise Authoring API."""
	
	PROJECT_LOAD = "projectLoad"
	"""Log channel for messages related to project data."""
	
	GENERAL = "general"
	"""Log channel for general messages."""
	
	SOURCE_CONTROL = "sourceControl"
	"""Log channel for messaged related to source control."""
	
	LUA = "lua"
	"""Log channel for messages related to Lua scripts."""


class ETransportExecuteActions(_StrEnum):
	"""An enumeration of possible transport execute actions."""
	
	PLAY = "play"
	"""Play"""
	
	STOP = "stop"
	"""Stop"""
	
	PAUSE = "pause"
	"""Pause"""
	
	PLAY_STOP = "playStop"
	"""Play stop"""
	
	PLAY_DIRECTLY = "playDirectly"
	"""Play directly"""


class ETransportState(_StrEnum):
	"""An enumeration of the available transport object states."""
	
	PLAYING = "playing"
	"""Transport object is playing."""
	
	STOPPED = "stopped"
	"""Transport object is stopped."""
	
	PAUSED = "paused"
	"""Transport object is paused."""
	
	NONE = "none"
	"""Transport object return is null."""


class ELogSeverity(_StrEnum):
	"""An enumeration of log item severity levels."""
	
	MESSAGE = "Message"
	"""Does not affect the integrity of the current operation."""
	
	WARNING = "Warning"
	"""Might affect the integrity of the current operation."""
	
	ERROR = "Error"
	"""Affects the integrity of the current operation."""
	
	FATAL_ERROR = "FatalError"
	"""Prevents the completion of the current operation."""


class ECaptureLogItemType(_StrEnum):
	"""An enumeration of capture log item types."""
	
	ERROR = "Error"
	"""Error capture log item."""
	
	WARNING = "Warning"
	"""Warning capture log item."""
	
	NOTIFICATION = "Notification"
	"""Notification capture log item type."""
	
	INTERACTIVE_MUSIC = "InteractiveMusic"
	"""InteractiveMusic capture log item type."""
	
	MIDI = "Midi"
	"""Midi capture log item type."""
	
	EXTERNAL_SOURCE = "ExternalSource"
	"""ExternalSource capture log item type."""
	
	MARKER = "Marker"
	"""Marker capture log item type."""
	
	STATE = "State"
	"""State capture log item type."""
	
	SWITCH = "Switch"
	"""Switch capture log item type."""
	
	SET_PARAMETER = "SetParameter"
	"""SetParameter capture log item type."""
	
	PARAMETER_CHANGED = "ParameterChanged"
	"""ParameterChanged capture log item type."""
	
	BANK = "Bank"
	"""Bank capture log item type."""
	
	PREPARE = "Prepare"
	"""Prepare capture log item type."""
	
	EVENT = "Event"
	"""Event capture log item type."""
	
	DIALOGUE_EVENT_RESOLVED = "DialogueEventResolved"
	"""DialogueEventResolved capture log item type."""
	
	ACTION_TRIGGERED = "ActionTriggered"
	"""ActionTriggered capture log item type."""
	
	ACTION_DELAYED = "ActionDelayed"
	"""ActionDelayed capture log item type."""
	
	MESSAGE = "Message"
	"""Message capture log item type."""
	
	API_CALL = "APICall"
	"""APICall capture log item type."""
	
	GAME_OBJECT_REGISTRATION = "GameObjectRegistration"
	"""GameObjectRegistration capture log item type."""


class ECaptureLogSeverity(_StrEnum):
	"""An enumeration of capture log item types."""
	
	NORMAL = "Normal"
	"""Normal execution."""
	
	MESSAGE = "Message"
	"""Shown in yellow in the capture log."""
	
	ERROR = "Error"
	"""Shown in red in the capture log."""


class EAttenuationCurveType(_StrEnum):
	"""An enumeration of curve types."""
	
	VOLUME_DRY_USAGE = "VolumeDryUsage"
	"""Volume"""
	
	VOLUME_WET_GAME_USAGE = "VolumeWetGameUsage"
	"""Aux Send (Game-Defined)"""
	
	VOLUME_WET_USER_USAGE = "VolumeWetUserUsage"
	"""Aux Send (User-Defined)"""
	
	LOW_PASS_FILTER_USAGE = "LowPassFilterUsage"
	"""Low-Pass Filter"""
	
	HIGH_PASS_FILTER_USAGE = "HighPassFilterUsage"
	"""High-Pass Filter"""
	
	SPREAD_USAGE = "SpreadUsage"
	"""Spread"""
	
	FOCUS_USAGE = "FocusUsage"
	"""Focus"""


class EInclusionOperation(_StrEnum):
	"""An enumeration of inclusion operations. Useful when getting/setting inclusions in SoundBanks."""
	
	ADD = "add"
	"""`Add` operation."""
	
	REMOVE = "remove"
	"""`Remove` operation."""
	
	REPLACE = "replace"
	"""`Replace` operation."""


class EInclusionFilter(_StrEnum):
	"""An enumeration of inclusion filters. Useful when getting/setting inclusions in SoundBanks."""
	
	EVENTS = "events"
	"""Inclusion filter for events."""
	
	STRUCTURES = "structures"
	"""Inclusion filter for structures (e.g. the hierarchy and assignments of a Switch Container)."""
	
	MEDIA = "media"
	"""Inclusion filter for media (the actual WAV/WEM files that are played at runtime)."""


class ENameConflictStrategy(_StrEnum):
	"""An enumeration of possible strategies for when dealing with name conflicts."""
	
	RENAME = "rename"
	"""Rename on conflict. This behaviour can be customized in Wwise."""
	
	REPLACE = "replace"
	"""Replace the name/object that already exists."""
	
	FAIL = "fail"
	"""Prevent the operation that caused the name conflict."""


class ESourceControlSearchFilter(_StrEnum):
	"""An enumeration of source control search filters."""
	
	ALL = "all"
	"""Displays all files in the Originals folder (default)."""
	
	USED = "used"
	"""Only displays files that are used in the project."""
	
	UNUSED = "unused"
	"""Only displays files that are not used in the project"""


class ESourceFileReturnOptions(_StrEnum):
	"""An enumeration of return options for source file operations."""
	
	IS_USED = "isUsed"
	"""Indicates if the file is used by a Wwise object."""
	
	USAGE = "usage"
	"""List the Wwise objects that use this file."""
	
	IS_MISSING = "isMissing"
	"""Indicates if the file is absent in the source manager"""
	
	FILE = "file"
	"""The files are in the list."""
	
	FOLDER = "folder"
	"""The folders are in the list."""


class EWaqlSelectExpression(_StrEnum):
	"""An enumeration of `select` expressions."""
	
	CHILDREN = "children"
	"""Returns the direct children of the object."""
	
	DESCENDANTS = "descendants"
	"""Returns all descendants of the object in a single sequence. The descendants include all children recursively."""
	
	THIS = "this"
	"""Returns the current object."""
	
	PARENT = "parent"
	"""Returns the direct parent of the object. Returns no object if the object does not have a parent."""
	
	ANCESTORS = "ancestors"
	"""Returns all ancestors of the object in a single sequence. The descendants include all parents recursively."""
	
	REFERENCES_TO = "referencesTo"
	"""Returns all objects having a reference to the current object."""
	
	OWNER = "owner"
	"""Returns the owner of the object. The owner is only set for "Custom" objects defined inside other objects."""
	
	WORK_UNIT = "workunit"
	"""Returns the Work Unit object used to persist with the current object."""
	
	MAX_DURATION_SOURCE = "maxDurationSource"
	"""Returns a JSON object containing the id of the Audio Source object that has the maximum playback duration
	(in seconds) for all descendants of the current object. The JSON object also includes the maximum duration value
	itself."""
	
	MAX_DURATION_SOURCE_OBJECT = "maxDurationSourceObject"
	"""Returns the Audio Source object that has the maximum playback duration (in seconds) for all descendants of the
	current object."""
	
	MAX_RADIUS_ATTENUATION = "maxRadiusAttenuation"
	"""Returns a JSON object containing the id of the attenuation object that has the maximum radius distance in all
	descendants of the current objects. The JSON object also contains the maximum radius distance value itself."""
	
	MAX_RADIUS_ATTENUATION_OBJECT = "maxRadiusAttenuationObject"
	"""Returns the attenuation object that has the maximum radius distance in all descendants of the current objects."""
	
	AUDIO_SOURCE_LANGUAGE = "audioSourceLanguage"
	"""Returns the language object that is used for the current Audio Source."""
	
	SWITCH_CONTAINER_CHILD_CONTEXT = "switchContainerChildContext"
	"""Returns the Switch Container context object associated with the current Switch Container object. The Switch
	Container context objects hold settings about the Switch Container associations."""


class EAttenuationCurveUsage(_StrEnum):
	"""An enumeration of different "usage states" for an attenuation curve."""
	
	NONE = "None"
	"""Curve is not used. More specifically, the curve has no points."""
	
	CUSTOM = "Custom"
	"""Curve is custom, meaning it has its own set of points."""
	
	USE_VOLUME_DRY = "UseVolumeDry"
	"""Curve uses the points from the 'VolumeDryUsage' curve."""


class EPropertyPasteMode(_StrEnum):
	"""An enumeration of paste modes for when pasting properties (e.g. Volume)."""
	
	REPLACE_ENTIRE = "replaceEntire"
	"""All elements in the lists of a target object are removed and all selected elements from the source's lists are
	copied."""
	
	ADD_REPLACE = "addReplace"
	"""For elements which are common to the source and a target, this mode will copy the one from the source, replacing
	the target's element."""
	
	ADD_KEEP = "addKeep"
	"""For elements which are common to the source and a target, this mode will retain the element in the target"""


class ERtpcMode(_StrEnum):
	"""An enumeration of RTPC modes."""
	
	NONE = "None"
	"""No RTPC or RTPC not supported."""
	
	ADDITIVE = "Additive"
	"""RTPCs are supported. Multiple RTPCs are combined via addition."""
	
	EXCLUSIVE = "Exclusive"
	"""Only a single RTPC is supported."""
	
	MULTIPLICATIVE = "Multiplicative"
	"""RTPCs are supported. Multiple RTPCs are combined via multiplication."""


class EWwiseBuildPlatform(_StrEnum):
	"""An enumeration of all platforms on which Wwise can be built."""
	
	X64 = "x64"
	"""Windows (64-bit architecture)."""
	
	WIN32 = "win32"
	"""Windows (32-bit architecture)."""
	
	MACOSX = "macosx"
	"""Mac OS X."""
	
	LINUX = "linux"
	"""Any linux-based distribution."""<|MERGE_RESOLUTION|>--- conflicted
+++ resolved
@@ -876,18 +876,6 @@
 	"""Goes to next audio frame in Performance Graph."""
 	
 	OPEN_CONTAINING_FOLDER_SOUNDBANK = "OpenContainingFolderSoundbank"
-<<<<<<< HEAD
-	"""Opens a Windows Explorer window on the Containing folder of specified objects's SoundBank files.	\n
-    **Parameter**: objects - an array of objects"""
-	
-	OPEN_CONTAINING_FOLDER_WAV = "OpenContainingFolderWAV"
-	"""Opens a Windows Explorer window on the Containing folder of specified objects's wav files. \n
-    **Parameter**: objects - an array of objects"""
-	
-	OPEN_CONTAINING_FOLDER_WORK_UNIT = "OpenContainingFolderWorkUnit"
-	"""Opens a Windows Explorer window on the Containing folder of specified objects's Work Units. \n
-    **Parameter**: objects - an array of objects"""
-=======
 	"""Opens a Windows Explorer window on the Containing folder of specified objects' SoundBank files.	\n
 	**Parameter**: objects - an array of objects"""
 	
@@ -898,7 +886,6 @@
 	OPEN_CONTAINING_FOLDER_WORK_UNIT = "OpenContainingFolderWorkUnit"
 	"""Opens a Windows Explorer window on the Containing folder of specified objects' Work Units. \n
 	**Parameter**: objects - an array of objects"""
->>>>>>> a3e64977
 	
 	OPEN_IN_EXTERNAL_EDITOR = "OpenInExternalEditor"
 	"""Opens the specified objects in the first (index 0) External Editor. \n
