from dataclasses import dataclass as _dataclass
from pathlib import Path as _Path
from pywwise.types import Name as _Name, GUID as _GUID, ShortID as _ShortID, GameObjectID as _GameObjectID
from pywwise.enums import EBasePlatform as _EBasePlatform


@_dataclass
class Vector3:
	"""Data-only 3-dimensional vector."""
	
	x: float
	"""X axis."""
	
	y: float
	"""Y axis."""
	
	z: float
	"""Z axis."""
	
	@staticmethod
	def get_zero():
		""":return: A Vector3 instance with x, y, and z all set to 0.0."""
		return Vector3(0.0, 0.0, 0.0)


@_dataclass
class AuxSendValue:
	"""Data-only class representing an aux send value."""
	
	listener: _GameObjectID
	"""The ID of the associated listener."""
	
	aux_bus: _GUID | _Name | _ShortID
	"""The GUID, name, or short ID of the Aux Bus."""
	
	control_value: float
	"""The intended value."""


@_dataclass
class PlatformInfo:
	"""Structure for storing basic platform info. Useful when creating a new project or adding a new platform to a project."""
<<<<<<< HEAD

=======
	
>>>>>>> ce2691d1
	name: str
	"""The name of this platform."""
	
	base_platform: _EBasePlatform
	"""The base platform."""
	
	def __hash__(self):
		""":return: The PlatformInfo hash."""
		return hash(self.name)
<<<<<<< HEAD
	
=======

>>>>>>> ce2691d1

@_dataclass
class ExternalSourceInfo:
	"""Data-only class storing information about an external source."""
	
	input: _Path
	"""The path where the external source's WAV file is located."""
	
	platform: _Name | _GUID
	"""The name or GUID of the platform this external source is associated with."""
	
	output: _Path
	"""The output path of the external source's WEM (after conversions)."""<|MERGE_RESOLUTION|>--- conflicted
+++ resolved
@@ -40,11 +40,7 @@
 @_dataclass
 class PlatformInfo:
 	"""Structure for storing basic platform info. Useful when creating a new project or adding a new platform to a project."""
-<<<<<<< HEAD
 
-=======
-	
->>>>>>> ce2691d1
 	name: str
 	"""The name of this platform."""
 	
@@ -54,11 +50,7 @@
 	def __hash__(self):
 		""":return: The PlatformInfo hash."""
 		return hash(self.name)
-<<<<<<< HEAD
-	
-=======
 
->>>>>>> ce2691d1
 
 @_dataclass
 class ExternalSourceInfo:
