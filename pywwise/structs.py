from dataclasses import dataclass as _dataclass, field as _field
from pathlib import Path as _Path
from typing import Any as _Any
from pywwise.types import (Name as _Name, GUID as _GUID, ShortID as _ShortID, GameObjectID as _GameObjectID,
                           ProjectPath as _ProjectPath)
from pywwise.enums import (EBasePlatform as _EBasePlatform, EObjectType as _EObjectType,
<<<<<<< HEAD
                           EReturnOptions as _EReturnOptions, EStartMode as _EStartMode)
=======
                           EStartMode as _EStartMode, EReturnOptions as _EReturnOptions)
>>>>>>> c9ca0efc


@_dataclass
class Vector3:
	"""Data-only 3-dimensional vector."""
	
	x: float
	"""X axis."""
	
	y: float
	"""Y axis."""
	
	z: float
	"""Z axis."""
	
	@staticmethod
	def get_zero():
		""":return: A Vector3 instance with x, y, and z all set to 0.0."""
		return Vector3(0.0, 0.0, 0.0)


@_dataclass
class Rect:
	"""Data-only representation of a rectangle. In some contexts, the position (x, y) can be discarded/ignored."""
	
	x: int
	"""Left position of capture region."""
	
	y: int
	"""Top position of capture region."""
	
	width: int
	"""Width of capture region."""
	
	height: int
	"""Height of capture region."""
	
	@staticmethod
	def get_zero():
		""":return: A captureRect instance with x, y, width, and height all set to 0."""
		return Rect(0, 0, 0, 0)


@_dataclass
class AuxSendValue:
	"""Data-only class representing an aux send value."""
	
	listener: _GameObjectID
	"""The ID of the associated listener."""
	
	aux_bus: _GUID | _Name | _ShortID
	"""The GUID, name, or short ID of the Aux Bus."""
	
	control_value: float
	"""The intended value."""


@_dataclass
class PlatformInfo:
	"""Structure for storing basic platform info. Useful when creating a new project or adding a new platform to a project."""
	
	name: str
	"""The name of this platform."""
	
	base_platform: _EBasePlatform
	"""The base platform."""

<<<<<<< HEAD
	guid: _GUID
=======
	guid: _GUID = None
>>>>>>> c9ca0efc
	"""The GUID of this platform."""

	def __hash__(self):
		""":return: The PlatformInfo hash."""
		return hash(self.name)


@_dataclass
class ExternalSourceInfo:
	"""Data-only class storing information about an external source."""
	
	input: _Path
	"""The path where the external source's WAV file is located."""
	
	platform: _Name | _GUID
	"""The name or GUID of the platform this external source is associated with."""
	
	output: _Path
	"""The output path of the external source's WEM (after conversions)."""


@_dataclass
class WwiseObjectInfo:
	"""Data-only class storing core information about a Wwise object."""

	guid: _GUID
	"""The GUID of the wwise object."""

	name: _Name
	"""The name of the Wwise object. Depending on the type, it may be unique."""

	type: _EObjectType
	"""The Wwise object type."""

	path: _ProjectPath
	"""The project path of the Wwise object."""

	other: dict[str | _EReturnOptions, _Any] = _field(default_factory=dict)
	"""A dictionary containing other information, if any. Keys are always strings, but can be accessed using the enum
	EReturnOptions instead."""

	def __hash__(self):
		""":return: The WwiseObjectInfo hash."""
		return hash(self.guid)


<<<<<<< HEAD
=======
@_dataclass
>>>>>>> c9ca0efc
class ContextMenuInfo:
	"""Data-only class storing information about a command's context menu, which is part of an add-on command's
	arguments."""

<<<<<<< HEAD
	base_path: str
	"""Defines a forward-separated path for the parent sub menus. If empty, the menu is inserted at the first level."""

	visible_for: str
	"""Defines a comma-separated list of the object types for which the item is visible. Refer to Wwise Objects
	Reference for the list of types supported. If empty, any type is allowed."""

	enabled_for: str
	"""Defines a comma-separated list of the object types for which the item is enabled. Refer to Wwise Objects
	Reference for the list of types supported. If empty, any type is allowed."""

=======
	base_path: str = None
	"""Defines a forward-separated path for the parent sub menus. If empty, the menu is inserted at the first level."""

	visible_for: str = None
	"""Defines a comma-separated list of the object types for which the item is visible. Refer to Wwise Objects 
	Reference for the list of types supported. If empty, any type is allowed."""

	enabled_for: str = None
	"""Defines a comma-separated list of the object types for which the item is enabled. Refer to Wwise Objects 
	Reference for the list of types supported. If empty, any type is allowed."""

	def __hash__(self):
		""":return: The ContextMenuInfo hash."""
		return hash(str(self.__dict__))

	@property
	def dictionary(self) -> dict[str, str]:
		dictionary = dict()
		if self.base_path is not None:
			dictionary["basePath"] = self.base_path
		if self.visible_for is not None:
			dictionary["visibleFor"] = self.visible_for
		if self.enabled_for is not None:
			dictionary["enabledFor"] = self.enabled_for
		return dictionary

>>>>>>> c9ca0efc

@_dataclass
class MainMenuInfo:
	"""Data-only class storing information about a command's main menu, which is part of an add-on command's argument"""

	main_menu_base_path: str
<<<<<<< HEAD
	"""Defines a forward-separated path for the parent sub menus. It must at least define one level, which is associated
	to the top menu."""

=======
	"""Defines a forward-separated path for the parent sub menus. It must at least define one level, which is associated 
	to the top menu."""

	def __hash__(self):
		""":return: The ContextMenuInfo hash."""
		return hash(str(self.__dict__))

	@property
	def dictionary(self) -> dict[str, str]:
		dictionary = dict()
		dictionary["mainMenuBasePath"] = self.main_menu_base_path
		return dictionary

>>>>>>> c9ca0efc

@_dataclass
class CommandInfo:
	"""Data-only class storing information about an add-on command."""

	id: str
<<<<<<< HEAD
	"""Defines a human readable unique ID for the command. To reduce risk of ID conflicts, please use a concatenation of
	the author name, the product name and the command name."""

	display_name: str
	"""Defines the name displayed in the user interface."""

	program: str
	"""Defines the program or script to run when the command is executed. Arguments are specified in 'args'. Note that
	common directories variables can be used, such as ${CurrentCommandDirectory}."""

	lua_script: str
	"""Defines a lua script file path to run inside Wwise process when the command is executed. Arguments are specified
	in 'args'. Note that common directories variables can be used, such as ${CurrentCommandDirectory}."""

	lua_paths: list[str]
	"""Defines an array of paths to be used to load additional lua scripts. Here is an example of a lua path
	C:/path_to_folder/?.lua. Note that common directories variables can be used, such as ${CurrentCommandDirectory}."""

	lua_selected_return: list[str]
	"""Specifies an array of return expressions for the selected objects in Wwise. This will be available to the script
	in a lua table array in wa_args.selected. Several values provided for the option."""

	start_mode: _EStartMode
	"""Specifies how to expand variables in the arguments field in case of multiple selection in the Wwise user
	interface."""

	args: str
	"""Defines the arguments. Refer to the documentation for the list of supported built-in variables. Note that in the
	event of a multiple selection, the variables are expanded based on the startMode field. Note that common directories
	variables can be used, such as ${CurrentCommandDirectory}."""

	cwd: str
	"""Defines the current working directory to execute the program. Note that common directories variables can be used,
	such as ${CurrentCommandDirectory}."""

	default_shortcut: str
	"""Defines the shortcut to use by default for this command. If the shortcut conflicts, it won't be used. This
	shortcut can be changed in the Keyboard Shortcut Manager."""

	redirect_outputs: bool
	"""Defines if the standard output streams of the program (stdout + stderr) should be redirected and logged to Wwise
	on termination. The value is of boolean type and false by default."""

	context_menu: ContextMenuInfo
	"""If present, specify how the command is added to Wwise context menus. If empty, no context menu is added."""

	main_menu: MainMenuInfo
	"""If present, specify how the command is added to Wwise main menus. If empty, no main menu entry is added."""


@_dataclass
class SoundBankInfo:

	name: str
	"""The name of the SoundBank to generate, a temporary SoundBank will be created if the SoundBank doesn't exists."""

	events: list[str] = None
	"""List of events to include in this SoundBank. Not required if the bank already exists."""

	aux_busses: list[str] = None
	"""List of AuxBus to include in this SoundBank."""

	inclusions: list[str] = None
	"""List of inclusion type to use for this SoundBank. Not required if the bank already exists."""

	rebuild: bool = False
	"""Force rebuild of this particular SoundBank. Default value: false."""

	def __hash__(self) -> int:
		""":return: The SoundBankInfo hash."""
		return hash(self.name)
	
	@property
	def dictionary(self) -> dict[str, bool | str | list[str]]:
		dict_repr = {"name": self.name, "rebuild": self.rebuild}
		if self.events is not None:
			dict_repr["events"] = self.events
		if self.aux_busses is not None:
			dict_repr["auxBusses"] = self.aux_busses
		if self.inclusions is not None:
			dict_repr["inclusions"] = self.inclusions
		return dict_repr
=======
	"""Defines a human readable unique ID for the command. To reduce risk of ID conflicts, please use a concatenation of 
	the author name, the product name and the command name (e.g. 'mv.pywwise.do_something)."""

	display_name: str
	"""Defines the name displayed in the user interface. (e.g. Do Something)"""

	program: str = None
	"""Defines the program or script to run when the command is executed. Arguments are specified in 'args'. Note that 
	common directories variables can be used, such as ${CurrentCommandDirectory}."""

	lua_script: str = None
	"""Defines a lua script file path to run inside Wwise process when the command is executed. Arguments are specified 
	in 'args'. Note that common directories variables can be used, such as ${CurrentCommandDirectory}."""

	lua_paths: list[str] = None
	"""Defines an array of paths to be used to load additional lua scripts. Here is an example of a lua path 
	C:/path_to_folder/?.lua. Note that common directories variables can be used, such as ${CurrentCommandDirectory}."""

	lua_selected_return: list[str] = None
	"""Specifies an array of return expressions for the selected objects in Wwise. This will be available to the script 
	in a lua table array in wa_args.selected. Several values provided for the option."""

	start_mode: _EStartMode = _EStartMode.SINGLE_SELECTION_SINGLE_PROCESS
	"""Specifies how to expand variables in the arguments field in case of multiple selection in the Wwise user 
	interface."""

	args: str = None
	"""Defines the arguments. Refer to the documentation for the list of supported built-in variables. Note that in the 
	event of a multiple selection, the variables are expanded based on the startMode field. Note that common directories 
	variables can be used, such as ${CurrentCommandDirectory}."""

	cwd: str = None
	"""Defines the current working directory to execute the program. Note that common directories variables can be used, 
	such as ${CurrentCommandDirectory}."""

	default_shortcut: str = None
	"""Defines the shortcut to use by default for this command. If the shortcut conflicts, it won't be used. This 
	shortcut can be changed in the Keyboard Shortcut Manager."""

	redirect_outputs: bool = False
	"""Defines if the standard output streams of the program (stdout + stderr) should be redirected and logged to Wwise 
	on termination. The value is of boolean type and false by default."""

	context_menu: ContextMenuInfo = None
	"""If present, specify how the command is added to Wwise context menus. If empty, no context menu is added."""

	main_menu: MainMenuInfo = None
	"""If present, specify how the command is added to Wwise main menus. If empty, no main menu entry is added."""

	def __hash__(self):
		""":return: The CommandInfo ID hash."""
		return hash(self.id)

	@property
	def dictionary(self) -> dict[str, str | bool | ContextMenuInfo | MainMenuInfo]:
		dictionary = dict()
		dictionary["id"] = self.id
		dictionary["displayName"] = self.display_name
		dictionary["redirectOutputs"] = self.redirect_outputs
		dictionary["startMode"] = self.start_mode
		if self.program is not None:
			dictionary["program"] = self.program
		if self.lua_script is not None:
			dictionary["luaScript"] = self.lua_script
		if self.lua_paths is not None:
			dictionary["luaPaths"] = self.lua_paths
		if self.lua_selected_return is not None:
			dictionary["luaSelectedReturn"] = self.lua_selected_return
		if self.args is not None:
			dictionary["args"] = self.args
		if self.cwd is not None:
			dictionary["cwd"] = self.cwd
		if self.default_shortcut is not None:
			dictionary["defaultShortcut"] = self.default_shortcut
		if self.context_menu is not None:
			dictionary["contextMenu"] = self.context_menu.dictionary
		if self.main_menu is not None:
			dictionary["mainMenu"] = self.main_menu.dictionary
		return dictionary
>>>>>>> c9ca0efc
<|MERGE_RESOLUTION|>--- conflicted
+++ resolved
@@ -4,11 +4,7 @@
 from pywwise.types import (Name as _Name, GUID as _GUID, ShortID as _ShortID, GameObjectID as _GameObjectID,
                            ProjectPath as _ProjectPath)
 from pywwise.enums import (EBasePlatform as _EBasePlatform, EObjectType as _EObjectType,
-<<<<<<< HEAD
-                           EReturnOptions as _EReturnOptions, EStartMode as _EStartMode)
-=======
                            EStartMode as _EStartMode, EReturnOptions as _EReturnOptions)
->>>>>>> c9ca0efc
 
 
 @_dataclass
@@ -76,11 +72,7 @@
 	base_platform: _EBasePlatform
 	"""The base platform."""
 
-<<<<<<< HEAD
-	guid: _GUID
-=======
 	guid: _GUID = None
->>>>>>> c9ca0efc
 	"""The GUID of this platform."""
 
 	def __hash__(self):
@@ -105,58 +97,42 @@
 @_dataclass
 class WwiseObjectInfo:
 	"""Data-only class storing core information about a Wwise object."""
-
+	
 	guid: _GUID
 	"""The GUID of the wwise object."""
-
+	
 	name: _Name
 	"""The name of the Wwise object. Depending on the type, it may be unique."""
-
+	
 	type: _EObjectType
 	"""The Wwise object type."""
 
 	path: _ProjectPath
 	"""The project path of the Wwise object."""
-
+	
 	other: dict[str | _EReturnOptions, _Any] = _field(default_factory=dict)
 	"""A dictionary containing other information, if any. Keys are always strings, but can be accessed using the enum
 	EReturnOptions instead."""
-
+	
 	def __hash__(self):
 		""":return: The WwiseObjectInfo hash."""
 		return hash(self.guid)
 
 
-<<<<<<< HEAD
-=======
-@_dataclass
->>>>>>> c9ca0efc
+@_dataclass
 class ContextMenuInfo:
 	"""Data-only class storing information about a command's context menu, which is part of an add-on command's
 	arguments."""
 
-<<<<<<< HEAD
-	base_path: str
+	base_path: str = None
 	"""Defines a forward-separated path for the parent sub menus. If empty, the menu is inserted at the first level."""
 
-	visible_for: str
+	visible_for: str = None
 	"""Defines a comma-separated list of the object types for which the item is visible. Refer to Wwise Objects
 	Reference for the list of types supported. If empty, any type is allowed."""
 
-	enabled_for: str
+	enabled_for: str = None
 	"""Defines a comma-separated list of the object types for which the item is enabled. Refer to Wwise Objects
-	Reference for the list of types supported. If empty, any type is allowed."""
-
-=======
-	base_path: str = None
-	"""Defines a forward-separated path for the parent sub menus. If empty, the menu is inserted at the first level."""
-
-	visible_for: str = None
-	"""Defines a comma-separated list of the object types for which the item is visible. Refer to Wwise Objects 
-	Reference for the list of types supported. If empty, any type is allowed."""
-
-	enabled_for: str = None
-	"""Defines a comma-separated list of the object types for which the item is enabled. Refer to Wwise Objects 
 	Reference for the list of types supported. If empty, any type is allowed."""
 
 	def __hash__(self):
@@ -174,19 +150,13 @@
 			dictionary["enabledFor"] = self.enabled_for
 		return dictionary
 
->>>>>>> c9ca0efc
 
 @_dataclass
 class MainMenuInfo:
 	"""Data-only class storing information about a command's main menu, which is part of an add-on command's argument"""
 
 	main_menu_base_path: str
-<<<<<<< HEAD
 	"""Defines a forward-separated path for the parent sub menus. It must at least define one level, which is associated
-	to the top menu."""
-
-=======
-	"""Defines a forward-separated path for the parent sub menus. It must at least define one level, which is associated 
 	to the top menu."""
 
 	def __hash__(self):
@@ -199,138 +169,53 @@
 		dictionary["mainMenuBasePath"] = self.main_menu_base_path
 		return dictionary
 
->>>>>>> c9ca0efc
 
 @_dataclass
 class CommandInfo:
 	"""Data-only class storing information about an add-on command."""
 
 	id: str
-<<<<<<< HEAD
 	"""Defines a human readable unique ID for the command. To reduce risk of ID conflicts, please use a concatenation of
-	the author name, the product name and the command name."""
+	the author name, the product name and the command name (e.g. 'mv.pywwise.do_something)."""
 
 	display_name: str
-	"""Defines the name displayed in the user interface."""
-
-	program: str
+	"""Defines the name displayed in the user interface. (e.g. Do Something)"""
+
+	program: str = None
 	"""Defines the program or script to run when the command is executed. Arguments are specified in 'args'. Note that
 	common directories variables can be used, such as ${CurrentCommandDirectory}."""
 
-	lua_script: str
+	lua_script: str = None
 	"""Defines a lua script file path to run inside Wwise process when the command is executed. Arguments are specified
 	in 'args'. Note that common directories variables can be used, such as ${CurrentCommandDirectory}."""
 
-	lua_paths: list[str]
+	lua_paths: list[str] = None
 	"""Defines an array of paths to be used to load additional lua scripts. Here is an example of a lua path
 	C:/path_to_folder/?.lua. Note that common directories variables can be used, such as ${CurrentCommandDirectory}."""
 
-	lua_selected_return: list[str]
+	lua_selected_return: list[str] = None
 	"""Specifies an array of return expressions for the selected objects in Wwise. This will be available to the script
 	in a lua table array in wa_args.selected. Several values provided for the option."""
 
-	start_mode: _EStartMode
+	start_mode: _EStartMode = _EStartMode.SINGLE_SELECTION_SINGLE_PROCESS
 	"""Specifies how to expand variables in the arguments field in case of multiple selection in the Wwise user
 	interface."""
 
-	args: str
+	args: str = None
 	"""Defines the arguments. Refer to the documentation for the list of supported built-in variables. Note that in the
 	event of a multiple selection, the variables are expanded based on the startMode field. Note that common directories
 	variables can be used, such as ${CurrentCommandDirectory}."""
 
-	cwd: str
+	cwd: str = None
 	"""Defines the current working directory to execute the program. Note that common directories variables can be used,
 	such as ${CurrentCommandDirectory}."""
 
-	default_shortcut: str
+	default_shortcut: str = None
 	"""Defines the shortcut to use by default for this command. If the shortcut conflicts, it won't be used. This
 	shortcut can be changed in the Keyboard Shortcut Manager."""
 
-	redirect_outputs: bool
+	redirect_outputs: bool = False
 	"""Defines if the standard output streams of the program (stdout + stderr) should be redirected and logged to Wwise
-	on termination. The value is of boolean type and false by default."""
-
-	context_menu: ContextMenuInfo
-	"""If present, specify how the command is added to Wwise context menus. If empty, no context menu is added."""
-
-	main_menu: MainMenuInfo
-	"""If present, specify how the command is added to Wwise main menus. If empty, no main menu entry is added."""
-
-
-@_dataclass
-class SoundBankInfo:
-
-	name: str
-	"""The name of the SoundBank to generate, a temporary SoundBank will be created if the SoundBank doesn't exists."""
-
-	events: list[str] = None
-	"""List of events to include in this SoundBank. Not required if the bank already exists."""
-
-	aux_busses: list[str] = None
-	"""List of AuxBus to include in this SoundBank."""
-
-	inclusions: list[str] = None
-	"""List of inclusion type to use for this SoundBank. Not required if the bank already exists."""
-
-	rebuild: bool = False
-	"""Force rebuild of this particular SoundBank. Default value: false."""
-
-	def __hash__(self) -> int:
-		""":return: The SoundBankInfo hash."""
-		return hash(self.name)
-	
-	@property
-	def dictionary(self) -> dict[str, bool | str | list[str]]:
-		dict_repr = {"name": self.name, "rebuild": self.rebuild}
-		if self.events is not None:
-			dict_repr["events"] = self.events
-		if self.aux_busses is not None:
-			dict_repr["auxBusses"] = self.aux_busses
-		if self.inclusions is not None:
-			dict_repr["inclusions"] = self.inclusions
-		return dict_repr
-=======
-	"""Defines a human readable unique ID for the command. To reduce risk of ID conflicts, please use a concatenation of 
-	the author name, the product name and the command name (e.g. 'mv.pywwise.do_something)."""
-
-	display_name: str
-	"""Defines the name displayed in the user interface. (e.g. Do Something)"""
-
-	program: str = None
-	"""Defines the program or script to run when the command is executed. Arguments are specified in 'args'. Note that 
-	common directories variables can be used, such as ${CurrentCommandDirectory}."""
-
-	lua_script: str = None
-	"""Defines a lua script file path to run inside Wwise process when the command is executed. Arguments are specified 
-	in 'args'. Note that common directories variables can be used, such as ${CurrentCommandDirectory}."""
-
-	lua_paths: list[str] = None
-	"""Defines an array of paths to be used to load additional lua scripts. Here is an example of a lua path 
-	C:/path_to_folder/?.lua. Note that common directories variables can be used, such as ${CurrentCommandDirectory}."""
-
-	lua_selected_return: list[str] = None
-	"""Specifies an array of return expressions for the selected objects in Wwise. This will be available to the script 
-	in a lua table array in wa_args.selected. Several values provided for the option."""
-
-	start_mode: _EStartMode = _EStartMode.SINGLE_SELECTION_SINGLE_PROCESS
-	"""Specifies how to expand variables in the arguments field in case of multiple selection in the Wwise user 
-	interface."""
-
-	args: str = None
-	"""Defines the arguments. Refer to the documentation for the list of supported built-in variables. Note that in the 
-	event of a multiple selection, the variables are expanded based on the startMode field. Note that common directories 
-	variables can be used, such as ${CurrentCommandDirectory}."""
-
-	cwd: str = None
-	"""Defines the current working directory to execute the program. Note that common directories variables can be used, 
-	such as ${CurrentCommandDirectory}."""
-
-	default_shortcut: str = None
-	"""Defines the shortcut to use by default for this command. If the shortcut conflicts, it won't be used. This 
-	shortcut can be changed in the Keyboard Shortcut Manager."""
-
-	redirect_outputs: bool = False
-	"""Defines if the standard output streams of the program (stdout + stderr) should be redirected and logged to Wwise 
 	on termination. The value is of boolean type and false by default."""
 
 	context_menu: ContextMenuInfo = None
@@ -369,4 +254,36 @@
 		if self.main_menu is not None:
 			dictionary["mainMenu"] = self.main_menu.dictionary
 		return dictionary
->>>>>>> c9ca0efc
+
+
+@_dataclass
+class SoundBankInfo:
+	name: str
+	"""The name of the SoundBank to generate, a temporary SoundBank will be created if the SoundBank doesn't exists."""
+	
+	events: list[str] = None
+	"""List of events to include in this SoundBank. Not required if the bank already exists."""
+	
+	aux_busses: list[str] = None
+	"""List of AuxBus to include in this SoundBank."""
+	
+	inclusions: list[str] = None
+	"""List of inclusion type to use for this SoundBank. Not required if the bank already exists."""
+	
+	rebuild: bool = False
+	"""Force rebuild of this particular SoundBank. Default value: false."""
+	
+	def __hash__(self) -> int:
+		""":return: The SoundBankInfo hash."""
+		return hash(self.name)
+	
+	@property
+	def dictionary(self) -> dict[str, bool | str | list[str]]:
+		dict_repr = {"name": self.name, "rebuild": self.rebuild}
+		if self.events is not None:
+			dict_repr["events"] = self.events
+		if self.aux_busses is not None:
+			dict_repr["auxBusses"] = self.aux_busses
+		if self.inclusions is not None:
+			dict_repr["inclusions"] = self.inclusions
+		return dict_repr