from dataclasses import dataclass as _dataclass, field as _field
from pathlib import Path as _Path
<<<<<<< HEAD
from typing import Any as _Any, Literal as _Literal, Self as _Self
from pywwise.enums import (EAudioObjectOptions, EBasePlatform, EBusOptions, ECaptureLogItemType, ECaptureLogSeverity,
                           ELogSeverity, EObjectType, EReturnOptions, ESpeakerBitMask, EStartMode,
                           EVoicePipelineReturnOptions)
from pywwise.types import GameObjectID, GUID, Name, PlayingID, ProjectPath, ShortID
=======
from typing import Any as _Any, Self as _Self
from pywwise.enums import (EAttenuationCurveType, EAttenuationCurveUsage, EBasePlatform, ECaptureLogItemType,
                           ECaptureLogSeverity, EAttenuationCurveShape, ELogSeverity, EObjectType, EReturnOptions,
                           ERtpcMode, EStartMode, EInclusionFilter, EWwiseBuildPlatform)
from pywwise.statics import EnumStatics
from pywwise.types import GameObjectID, GUID, Name, OriginalsPath, PlayingID, ProjectPath, RegexPattern, ShortID, \
	SystemPath
>>>>>>> a3e64977


@_dataclass
class Vector2:
	"""A 2-dimensional vector."""
	
	x: float
	"""X axis."""
	
	y: float
	"""Y axis."""
	
	@classmethod
	def get_zero(cls) -> _Self:
		""":return: A Vector3 instance with x, y, and z all set to 0.0."""
		return Vector2(0.0, 0.0)


@_dataclass
class Vector3(Vector2):
	"""A 3-dimensional vector."""
	
	z: float
	"""Z axis."""
	
	@classmethod
	def get_zero(cls) -> _Self:
		""":return: A Vector3 instance with x, y, and z all set to 0.0."""
		return Vector3(0.0, 0.0, 0.0)


@_dataclass
class Rect:
	"""Data-only representation of a rectangle. In some contexts, the position (x, y) can be discarded/ignored."""
	
	x: int
	"""Left position of capture region."""
	
	y: int
	"""Top position of capture region."""
	
	width: int
	"""Width of capture region."""
	
	height: int
	"""Height of capture region."""
	
	@staticmethod
	def get_zero():
		""":return: A CaptureRect instance with x, y, width, and height all set to 0."""
		return Rect(0, 0, 0, 0)


@_dataclass
class AuxSendValue:
	"""Data-only class representing an aux send value."""
	
	listener: GameObjectID
	"""The ID of the associated listener."""
	
	aux_bus: GUID | Name | ShortID
	"""The GUID, name, or short ID of the Aux Bus."""
	
	control_value: float
	"""The intended value."""


@_dataclass
class PlatformInfo:
	"""Structure for storing basic platform info. Useful when creating a new project or adding a new platform to a project."""
	
	name: str
	"""The name of this platform."""
	
	base_platform: EBasePlatform
	"""The base platform."""
	
	guid: GUID = None
	"""The GUID of this platform."""
	
	def __hash__(self):
		""":return: The PlatformInfo hash."""
		return hash(self.name)


@_dataclass
class ExternalSourceInfo:
	"""Data-only class storing information about an external source."""
	
	input: _Path
	"""The path where the external source's WAV file is located."""
	
	platform: Name | GUID
	"""The name or GUID of the platform this external source is associated with."""
	
	output: _Path
	"""The output path of the external source's WEM (after conversions)."""
	
	@property
	def dictionary(self) -> dict[str, str]:
		as_dict = {"input": self.input, "platform": self.platform}
		if self.output is not None:
			as_dict["output"] = self.output
		return as_dict


@_dataclass
class WwiseObjectInfo:
	"""Data-only class storing core information about a Wwise object."""
	
	guid: GUID
	"""The GUID of the wwise object."""
	
	name: Name
	"""The name of the Wwise object. Depending on the type, it may be unique."""
	
	type: EObjectType
	"""The Wwise object type."""
	
	path: ProjectPath
	"""The project path of the Wwise object."""
	
	other: dict[EReturnOptions | str, _Any] = _field(default_factory=dict)
	"""A dictionary containing other information, if any. Keys are always strings, but can be accessed using the enum
	EReturnOptions instead."""
	
	def __hash__(self):
		""":return: The WwiseObjectInfo hash."""
		return hash(self.guid)
	
	@classmethod
	def from_dict(cls, kvpairs: dict[str, _Any]) -> _Self:
		"""
		Uses a dictionary to initialize a new instance.
		:param kvpairs: A dictionary to extract information from.
		:return: A new instance with id, name, type, and path populated. No additional properties.
		"""
		guid = GUID(kvpairs["id"]) if kvpairs.get("id") is not None else GUID.get_null()
		name = Name(kvpairs["name"]) if kvpairs.get("name", "") != "" else Name.get_null()
		etype = EObjectType.from_type_name(kvpairs["type"]) if kvpairs.get("type") is not None else EObjectType.UNKNOWN
		path = ProjectPath(kvpairs["path"]) if kvpairs.get("path", "") != "" else ProjectPath.get_null()
		return cls(guid, name, etype, path)


@_dataclass
class TransportObjectInfo:
	"""Data-only class storing information about a Wwise transport object."""
	
	object: GUID
	"""The ID (GUID) of the object controlled by the transport object."""
	
	game_object: int
	"""The game object used by the transport object. Unsigned integer 64-bit"""
	
	transport: int
	"""Transport object ID. Unsigned Integer 32-bit."""
	
	def __hash__(self):
		""":return: The WwiseTransportObjectInfo hash."""
		return hash(self.object)
	
	@classmethod
	def from_dict(cls, kvpairs: dict[str, _Any]) -> _Self:
		"""
		Uses a dictionary to initialize a new instance.
		:param kvpairs: A dictionary to extract information from.
		:return: A new instance with object GUID, game object, and transport object populated. No additional properties.
		"""
		obj = GUID(kvpairs["object"]) if kvpairs.get("object") is not None else GUID.get_null()
		game_object = int(kvpairs["gameObject"]) if kvpairs.get("gameObject") is not None else -1
		transport = int(kvpairs["transport"]) if kvpairs.get("transport") is not None else -1
		return cls(obj, game_object, transport)


@_dataclass
class ContextMenuInfo:
	"""Data-only class storing information about a command's context menu, which is part of an add-on command's
	arguments."""
	
	base_path: str = None
	"""Defines a forward-separated path for the parent sub menus. If empty, the menu is inserted at the first level."""
	
	visible_for: set[EObjectType] = None
	"""Defines a comma-separated list of the object types for which the item is visible. Refer to Wwise Objects 
	Reference for the list of types supported. If empty, any type is allowed."""
	
	enabled_for: set[EObjectType] = None
	"""Defines a comma-separated list of the object types for which the item is enabled. Refer to Wwise Objects 
	Reference for the list of types supported. If empty, any type is allowed."""
	
	def __hash__(self):
		""":return: The ContextMenuInfo hash."""
		return hash(str(self.__dict__))
	
	@property
	def dictionary(self) -> dict[str, str]:
		as_dict = dict()
		if self.base_path is not None:
			as_dict["basePath"] = self.base_path
		if self.visible_for is not None:
			as_dict["visibleFor"] = ",".join([obj.get_type_name() for obj in self.visible_for])
		if self.enabled_for is not None:
			as_dict["enabledFor"] = ",".join([obj.get_type_name() for obj in self.enabled_for])
		return as_dict


@_dataclass
class MainMenuInfo:
	"""Data-only class storing information about a command's main menu, which is part of an add-on command's argument"""
	
	main_menu_base_path: str
	"""Defines a forward-separated path for the parent sub menus. It must at least define one level, which is associated 
	to the top menu."""
	
	def __hash__(self):
		""":return: The ContextMenuInfo hash."""
		return hash(str(self.__dict__))
	
	@property
	def dictionary(self) -> dict[str, str]:
		as_dict = dict()
		as_dict["basePath"] = self.main_menu_base_path
		return as_dict
		

@_dataclass
class CommandInfo:
	"""Data-only class storing information about an add-on command."""
	
	id: str
	"""Defines a human readable unique ID for the command. To reduce risk of ID conflicts, please use a concatenation of 
	the author name, the product name and the command name (e.g. 'mv.pywwise.do_something)."""
	
	display_name: str
	"""Defines the name displayed in the user interface. (e.g. Do Something)"""
	
	program: str = None
	"""Defines the program or script to run when the command is executed. Arguments are specified in 'args'. Note that 
	common directories variables can be used, such as ${CurrentCommandDirectory}."""
	
	lua_script: str = None
	"""Defines a lua script file path to run inside Wwise process when the command is executed. Arguments are specified 
	in 'args'. Note that common directories variables can be used, such as ${CurrentCommandDirectory}."""
	
	lua_paths: list[str] = None
	"""Defines an array of paths to be used to load additional lua scripts. Here is an example of a lua path 
	C:/path_to_folder/?.lua. Note that common directories variables can be used, such as ${CurrentCommandDirectory}."""
	
	lua_selected_return: list[str] = None
	"""Specifies an array of return expressions for the selected objects in Wwise. This will be available to the script 
	in a lua table array in wa_args.selected. Several values provided for the option."""
	
	start_mode: EStartMode = EStartMode.SINGLE_SELECTION_SINGLE_PROCESS
	"""Specifies how to expand variables in the arguments field in case of multiple selection in the Wwise user 
	interface."""
	
	args: str = None
	"""Defines the arguments. Refer to the documentation for the list of supported built-in variables. Note that in the 
	event of a multiple selection, the variables are expanded based on the startMode field. Note that common directories 
	variables can be used, such as ${CurrentCommandDirectory}."""
	
	cwd: str = None
	"""Defines the current working directory to execute the program. Note that common directories variables can be used, 
	such as ${CurrentCommandDirectory}."""
	
	default_shortcut: str = None
	"""Defines the shortcut to use by default for this command. If the shortcut conflicts, it won't be used. This 
	shortcut can be changed in the Keyboard Shortcut Manager."""
	
	redirect_outputs: bool = False
	"""Defines if the standard output streams of the program (stdout + stderr) should be redirected and logged to Wwise 
	on termination. The value is of boolean type and false by default."""
	
	context_menu: ContextMenuInfo = None
	"""If present, specify how the command is added to Wwise context menus. If empty, no context menu is added."""
	
	main_menu: MainMenuInfo = None
	"""If present, specify how the command is added to Wwise main menus. If empty, no main menu entry is added."""
	
	def __hash__(self):
		""":return: The CommandInfo ID hash."""
		return hash(self.id)
	
	@property
	def dictionary(self) -> dict[str, str | bool | ContextMenuInfo | MainMenuInfo]:
		as_dict = dict()
		as_dict["id"] = self.id
		as_dict["displayName"] = self.display_name
		as_dict["redirectOutputs"] = self.redirect_outputs
		as_dict["startMode"] = self.start_mode.value
		if self.program is not None:
			as_dict["program"] = self.program
		if self.lua_script is not None:
			as_dict["luaScript"] = self.lua_script
		if self.lua_paths is not None:
			as_dict["luaPaths"] = self.lua_paths
		if self.lua_selected_return is not None:
			as_dict["luaSelectedReturn"] = self.lua_selected_return
		if self.args is not None:
			as_dict["args"] = self.args
		if self.cwd is not None:
			as_dict["cwd"] = self.cwd
		if self.default_shortcut is not None:
			as_dict["defaultShortcut"] = self.default_shortcut
		if self.context_menu is not None:
			as_dict["contextMenu"] = self.context_menu.dictionary
		if self.main_menu is not None:
			as_dict["mainMenu"] = self.main_menu.dictionary
		return as_dict


@_dataclass
class SoundBankInfo:
	"""A SoundBank's information."""
	
	name: str
	"""The name of the SoundBank."""
	
	events: list[str] = None
	"""List of events included in this SoundBank."""
	
	aux_busses: list[str] = None
	"""List of AuxBus included in this SoundBank."""
	
	inclusions: list[str] = None
	"""Inclusion type to use for this SoundBank."""
	
	rebuild: bool = False
	"""Force rebuild of this particular SoundBank."""
	
	def __hash__(self) -> int:
		""":return: The SoundBankInfo hash."""
		return hash(self.name)
	
	@property
	def dictionary(self) -> dict[str, bool | str | list[str]]:
		""":return: The instance, represented as a dictionary."""
		as_dict = {"name": self.name, "rebuild": self.rebuild}
		if self.events is not None:
			as_dict["events"] = self.events
		if self.aux_busses is not None:
			as_dict["auxBusses"] = self.aux_busses
		if self.inclusions is not None:
			as_dict["inclusions"] = self.inclusions
		return as_dict


@_dataclass
class SoundBankInclusion:
	"""Represents a SoundBank inclusion row."""
	
	obj: GUID | tuple[EObjectType, Name] | ProjectPath
	"""The GUID, ProjectPath, or Name of the object to add/remove from the SoundBank's inclusion list.
	NOTE: Name is only supported for globally-unique names (e.g. Events, State Groups, etc.)."""
	
	filters: list[EInclusionFilter]
	"""Specifies what relations are being included. Possible Values: events, structures, media"""
	
	def __hash__(self) -> int:
		""":return: The instance, hashed."""
		return hash(self.obj)
	
	@property
	def dictionary(self) -> dict[str, list[str]]:
		""":return: The instance, represented as a dictionary."""
		as_dict = {
			"object": self.obj if not isinstance(self.obj, tuple) else f"{self.obj[0].get_type_name()}:{self.obj[1]}",
			"filter": list(set(self.filters))}
		return as_dict


@_dataclass
class LogItem:
	"""A log item."""
	
	severity: ELogSeverity
	"""The severity of the message."""
	
	time: int
	"""Number of seconds elapsed since midnight (00:00:00), January 1, 1970, Coordinated Universal Time (UTC),
	according to the system clock."""
	
	id: str
	"""The message ID for the log item."""
	
	description: str
	"""The description of the log item."""
	
	@classmethod
	def from_dict(cls, kvpairs: dict[str, _Any]) -> _Self:
		"""
		Uses a dictionary to initialize a new instance.
		:param kvpairs: A dictionary to extract information from.
		:return: A new instance with `severity`, `time`, `id`, and `description`.
		"""
		severity = EnumStatics.from_value(ELogSeverity, kvpairs["severity"])
		time = kvpairs["time"]
		log_id = kvpairs["messageId"]
		description = kvpairs["message"]
		return cls(severity, time, log_id, description)


@_dataclass
class SwitchContainerAssignment:
	"""Represents a switch container assigned (the relationship between a child object and a state/switch)."""
	
	child: GUID
	"""The child object of a Switch Container, which is linked (assigned) to a State or Switch value."""
	
	state_or_switch: GUID
	"""The State or Switch value to switch the child object is linked (assigned) to."""


@_dataclass
class CaptureLogItem:
	"""A console log item."""
	
	type: ECaptureLogItemType
	"""The type of the capture log item."""
	
	time: int
	"""Number of seconds elapsed since midnight (00:00:00), January 1, 1970, Coordinated Universal Time (UTC),
	according to the system clock."""
	
	description: str
	"""The description of the log item."""
	
	severity: ECaptureLogSeverity
	"""The severity of the message."""
	
	wwise_object_id: GUID = GUID.get_null()
	"""The GUID of the object for the entry."""
	
	wwise_object_name: Name = Name.get_null()
	"""The name of the object for the entry."""
	
	wwise_object_short: ShortID = ShortID.get_null()
	"""The short ID of the object for the entry."""
	
	game_object_id: GameObjectID = GameObjectID.get_null()
	"""The game object ID for the entry."""
	
	game_object_name: Name = Name.get_null()
	"""The game object name for the entry."""
	
	playing_id: PlayingID = PlayingID.get_null()
	"""The playing ID for the entry."""
	
	error_code_name: str = ""
	"""The error code name for the entry (e.g. `ErrorCode_VoiceStarting`)."""


@_dataclass
class SoundBankData:
	"""A dataclass that represents a SoundBank (the actual data)."""
	
	b64data: str
	"""Data of the SoundBank encoded in base64."""
	
	size: int
	"""Size of the SoundBank data when decoded."""


@_dataclass
class SoundBankGenerationInfo:
	"""Contains information about a SoundBank's generation."""
	
	sound_bank: WwiseObjectInfo
	"""The generated SoundBank."""
	
	platform: Name
	"""The name of the platform for which the SoundBank was generated."""
	
	language: Name = Name.get_null()
	"""The name of the language for which the SoundBank was generated. Only present when generating a SoundBank for a
	specific language."""
	
	bank_data: SoundBankData = _field(default=SoundBankData)
	"""SoundBank data object containing the actual data encoded in base64 and the size."""
	
	banks_info: list[dict[str, _Any]] = _field(default_factory=list)
	"""All the info for the generated SoundBank."""
	
	plugins_info: dict[str, str | list[dict[str, str]]] = _field(default_factory=dict)
	"""PluginInfo file info."""
	
	error_message: str = ""
	"""The error message, if an error occurred. Only present if an error occurred."""


@_dataclass
<<<<<<< HEAD
class AudioObjectMetadata:
	""" Contains information about the metadata associated with an audio object."""
	
	metadata_class_id: int
	"""The class ID of the metadata. Unsigned Integer 32-bit. Range: [0,4294967295]."""
	
	source_short_id: ShortID = _field(default=ShortID.get_invalid())
	"""The short ID of the source object. Unsigned Integer 32-bit. Range: [0,4294967295]."""
	
	metadata_name: Name = _field(default=Name.get_null())
	"""The name of the metadata."""
	
	source_id: GUID = _field(default=GUID.get_zero())
	"""The ID (GUID) of the source object."""
	
	source_name: Name = _field(default=Name.get_null())
	"""The name of the source object."""
	
	def __hash__(self):
		""":return: The AudioObjectMetadata hash."""
		return hash(self.source_short_id)


@_dataclass
class AudioObjectInfo:
	"""Contains information about an audio object captured in the profiler."""
	
	audio_object_id: int
	"""The ID of the Audio Object.Unsigned Integer 64-bit. Range: [0,18446744073709551615]."""
	
	bus_pipeline_id: int
	"""The Pipeline ID of the Bus instance. Unsigned Integer 32-bit. Range: [0,4294967295]."""
	
	instigator_pipeline_id: int
	"""The pipeline ID of the instigator from which the Audio Object originates. Can be either a Bus instance or a
	Voice. Unsigned Integer 32-bit. Range: [0,4294967295]."""
	
	effect_class_id: int
	"""The Class ID of the effect after which the Audio Object was captured. Usage of AK_INVALID_UNIQUE_ID constant
	means that this Audio Object was captured before applying the first effect. Unsigned Integer 32-bit.
	Range: [0,4294967295]"""
	
	other: dict[EAudioObjectOptions | str, _Any] = _field(default_factory=dict)
	"""A dictionary containing other information, if any. Keys are always strings, but can be accessed using the enum
	EAudioObjectOptions instead."""
	
	def __hash__(self):
		""":return: The AudioObject hash."""
		return hash(self.audio_object_id)


@_dataclass
class BusPipelineInfo:
	"""Contains information about an audio bus captured in the profiler."""
	
	pipeline_id: int
	"""Pipeline ID of the bus. Unsigned Integer 32-bit. Range: [0,4294967295]"""
	
	game_object_id: GameObjectID
	"""Game Object ID corresponding to the voice. Unsigned Integer 64-bit. Range: [0,18446744073709551615]"""
	
	object_guid: GUID
	"""Object GUID corresponding to the bus. An object GUID of the form: {aabbcc00-1122-3344-5566-77889900aabb}."""
	
	other: dict[EBusOptions | str, _Any] = _field(default_factory=dict)
	"""A dictionary containing other information, if any. Keys are always strings, but can be accessed using the enum
	EBusOptions instead."""
	
	def __hash__(self):
		""":return: The BusPipelineInfo hash."""
		return hash(self.pipeline_ID)


@_dataclass
class CPUStatisticsInfo:
	"""Information about the amount of CPU percentage used by each element."""
	
	element_name: str
	"""The name of the element on which we calculate CPU usage."""
	
	id: int
	"""Class ID of the element."""
	
	instances: int
	"""An estimation of the number of instances of the element."""
	
	type: str
	"""The type of element. For example, Codec, Source, Effect, Mixer or Sink."""
	
	percent_inclusive: float
	"""The percentage of CPU time spent in the execution of the element and those that it uses (calls)."""
	
	percent_exclusive: float
	"""The percentage of CPU time spent only in the execution of the element itself."""
	
	milliseconds_inclusive: float
	"""The milliseconds of CPU time spent in the execution of the element and those that it uses (calls)."""
	
	milliseconds_exclusive: float
	"""The milliseconds of CPU time spent only in the execution of the element itself."""


@_dataclass
class GameObjectRegistrationData:
	"""Data of a profiled game object and its registration data."""
	
	id: int
	"""The ID of the game object. Unsigned Integer 64-bit. Range: [0,18446744073709551615]."""
	
	name: str
	"""The name of the game object."""
	
	registration_time: int
	"""The time at which the game object was registered. Integer 32-bit. Range: [-2147483648,2147483647]."""
	
	unregistration_time: int
	"""The time at which the game object was unregistered. Integer 32-bit. Range: [-2147483648,2147483647]."""


@_dataclass
class LoadedMediaInfo:
	"""Information about a media file loaded into memory as a result of the PrepareEvent() and PrepareGameSyncs()
	functions."""

	media_id: ShortID
	"""The short ID of the media file."""
	
	file_name: Name
	"""The name of the media file."""
	
	format: str
	"""The audio format of the media file."""
	
	size: int
	"""The size (in bytes) of the media file."""
	
	sound_bank: Name
	"""The name of the SoundBank that contains the media file."""


@_dataclass
class PerformanceMonitorCounterInfo:
	"""Information about a performance monitor counter and its value."""
	
	name: str
	"""name of the counter as shown in Wwise Authoring."""

	id: int
	"""unique Id of the counter."""

	value: float
	"""value of counter at given time."""
	

@_dataclass
class ActiveRTPCInfo:
	"""Information about an active RTCP associated with a playing voice."""
	
	guid: GUID
	"""The ID (GUID) of the Game Parameter, LFO, Time, Envelope or MIDI Parameter object. An object GUID of the form:
	{aabbcc00-1122-3344-5566-77889900aabb}."""
	
	name: Name
	"""The name of the Game Parameter, LFO, Time, Envelope or MIDI Parameter object. The name of the object."""
	
	game_object_id: GameObjectID
	"""The Game Object associated with the RTPC scope, or AK_INVALID_GAME_OBJECT for global scope RTPCs. A game object
	ID, unsigned integer 64-bit. Range: [0,18446744073709551615]."""
	
	value: float
	"""The value of the Game Parameter, LFO, Time, Envelope or MIDI Parameter at the cursor time."""


@_dataclass
class StreamObjectInfo:
	"""Data-only class storing information about how each of the streams is managed by the Wwise sound engine."""
	
	device_name: Name
	"""The name of the device from which the stream emanates."""
	
	stream_name: Name
	"""The name given to the stream."""
	
	file_size: int
	"""The size of the file being streamed."""
	
	file_position: float
	"""The position of the stream within the file, given as a percentage."""
	
	priority: int
	"""The priority of the stream."""
	
	bandwidth_total: int
	"""The rate at which the file was streamed in the last profiling frame. This value takes all transfers into account,
	including transfers that occurred from the Stream Manager's cache."""
	
	bandwidth_low_level: int
	"""The rate at which the file was streamed in the last profiling frame. Unlike the Total Bandwidth field, this field
	value considers transfers that occurred from within the low-level device."""
	
	referenced_memory: int
	"""The amount of memory that is referenced by the stream. This excludes memory used for I/O transfers. It can be
	seen as a measure of how much data the stream may grant to the sound engine at any given time."""
	
	estimated_throughput: int
	"""The estimated throughput of the stream. The sound engine estimates the rate at which it consumes data from a
	stream according to its encoding format and number of channels."""
	
	active: bool
	"""Indicates True if the stream was active at least once during the last profiling frame."""
	
	target_buffer_size: int
	"""The streaming device's target buffer length."""
	
	buffer_status_buffered: float
	"""The portion of requested data that is buffered, given as a percentage of the target buffer size."""
	
	def __hash__(self):
		""":return: The WwiseObjectInfo hash."""
		return hash(self.device_name)
	
	@property
	def dictionary(self) -> dict[str, str | bool | int | Name]:
		""":return: The instance represented as a dictionary."""
		as_dict = dict()
		if self.device_name is not None:
			as_dict["deviceName"] = self.device_name
		if self.stream_name is not None:
			as_dict["streamName"] = self.stream_name
		if self.file_size is not None:
			as_dict["fileSize"] = self.file_size
		if self.file_position is not None:
			as_dict["filePosition"] = self.file_position
		if self.priority is not None:
			as_dict["priority"] = self.priority
		if self.bandwidth_total is not None:
			as_dict["bandwidthTotal"] = self.bandwidth_total
		if self.bandwidth_low_level is not None:
			as_dict["bandwidthLowLevel"] = self.bandwidth_low_level
		if self.referenced_memory is not None:
			as_dict["referencedMemory"] = self.referenced_memory
		if self.estimated_throughput is not None:
			as_dict["estimatedThroughput"] = self.estimated_throughput
		if self.target_buffer_size is not None:
			as_dict["targetBufferSize"] = self.target_buffer_size
		if self.buffer_status_buffered is not None:
			as_dict["bufferStatusBuffered"] = self.buffer_status_buffered
		return as_dict
	
	
@_dataclass
class VoiceContributionParameter:
	"""Data class containing the information relating to contribution parameters associated to the voice inspector
	object."""
	
	property_type: str
	"""The object property affecting the voice."""
	
	reason: str
	"""The reason for the parameter to affect the voice."""
	
	driver: GUID | str
	"""Can either be: The driving object GUID or the driving reason when a parameter is not driven by an object."""
	
	driver_value: float | GUID
	"""Can either be: The value of the driver affecting the parameter or an object GUID."""
	
	value: float
	"""Contribution value."""

	def __hash__(self):
		""":return: The VoiceInspectorContributionObjectProperties hash."""
		return hash(str(self.__dict__))
	
	@property
	def dictionary(self) -> dict[str, float | str | GUID]:
		""":return: The instance represented as a dictionary."""
		as_dict = dict()
		as_dict["propertyType"] = self.property_type
		as_dict["reason"] = self.reason
		as_dict["driver"] = self.driver
		as_dict["driverValue"] = self.driver_value
		as_dict["value"] = self.value
		return as_dict
	

@_dataclass
class VoiceInspectorContribution:
	"""Data class containing information from a single voice inspector contribution object."""
	
	name: str
	"""The name of the contribution."""
	
	volume: float
	"""The volume difference applied."""
	
	lpf: float
	"""The LPF difference applied."""
	
	hpf: float
	"""The HPF difference applied."""
	
	parameters: list[VoiceContributionParameter] = _field(default_factory=list)
	"""Contribution parameters associated to the object."""
	
	children: list[_Self] = _field(default_factory=list)
	"""An array of child voice contribution objects associated to the object."""
	
	def __hash__(self):
		""":return: The instance's hash."""
		return hash(str(self.__dict__))
	
	@property
	def dictionary(self) -> dict[str, str | float | dict]:
		""":return: The instance represented as a dictionary."""
		as_dict = dict()
		as_dict["name"] = self.name
		as_dict["volume"] = self.volume
		as_dict["lpf"] = self.lpf
		as_dict["hpf"] = self.hpf
		as_dict["children"] = self.children
		as_dict["parameters"] = self.parameters
		return as_dict


@_dataclass
class VoiceContributionHierarchy:
	"""Data class containing relevant to the return schema used to store the information of all parameters affecting
	a voice pipeline ID."""
	
	volume: float
	"""The volume difference applied as a contribution."""
	
	lpf: float
	"""The LPF difference applied as a contribution."""
	
	hpf: float
	"""The HPF difference applied as a contribution."""
	
	objects: list[VoiceInspectorContribution] = _field(default_factory=list)
	"""A dictionary of `VoiceInspectorContribution` objects."""
	
	def __hash__(self):
		""":return: The instance's hash."""
		return hash(str(self.__dict__))
	
	@property
	def dictionary(self) -> dict[str, str | float | dict]:
		""":return: The instance represented as a dictionary."""
		as_dict = dict()
		as_dict["volume"] = self.volume
		as_dict["lpf"] = self.lpf
		as_dict["hpf"] = self.hpf
		as_dict["objects"] = self.objects
		return as_dict


@_dataclass
class PlayingVoiceProperties:
	"""Data class containing information about the properties of a playing voice."""
	
	pipeline_id: int
	"""Pipeline ID of the voice."""
	
	game_object_id: GameObjectID
	"""Game Object ID corresponding to the voice."""
	
	object_guid: GUID
	"""Object GUID corresponding to the voice."""
	
	other: dict[EVoicePipelineReturnOptions | str, _Any] = _field(default_factory=dict)
	"""A dictionary containing other information, if any. Keys are always strings, but can be accessed using the enum
	EVoicePipelineReturnOptions instead."""
	
	def __hash__(self):
		""":return: The WwiseObjectInfo hash."""
		return hash(self.object_guid)
=======
class WwiseObjectWatch:
	"""Represents a watch. Used for setting up the `ak.wwise.core.object.property_changed` event. For the specified
	GUID, changes to any of the specified properties will trigger the event."""
	
	guid: GUID
	"""The GUID of the object to watch."""
	
	properties: tuple[str]
	"""A collection of properties names to watch."""


@_dataclass
class SourceControlStatus:
	"""Represents a file's source control status."""
	
	status: str
	"""A description of the status."""
	
	owner: str
	"""The name of the file's owner."""


@_dataclass
class SourceFileInfo:
	"""Stores source control and project information about a source file."""
	
	path: OriginalsPath
	"""The absolute path of the source file."""
	
	usage: tuple[WwiseObjectInfo, ...]
	"""The Wwise objects that use the source file."""
	
	is_missing: bool
	"""Indicates if the file is absent in the source manager."""
	
	@property
	def is_used(self) -> bool:
		"""
		Whether the source file is currently used in the project.
		:return: `True` if `usage` is not empty; else, `False`.
		"""
		return bool(self.usage)


@_dataclass
class WaqlCondition:
	"""A dataclass representing a WAQL condition (e.g. `Volume = 0.0`)."""
	
	property_name: str
	"""The name of the property to evaluate."""
	
	bool_operator: str
	"""The bool operator to use. Supported operators: `=`, `!=`, `<`, `<=`, `>`, `>=`, `:`, `!`. Common aliases are
	also supported (e.g. `&&`) by PyWwise. Invalid values will not throw runtime errors, but are still logical
	errors."""
	
	value_or_ref_or_regex: bool | int | float | str | tuple[EObjectType, Name] | ProjectPath | GUID | RegexPattern
	"""The value or the reference to use in the evaluation. Regex IS supported, but only when passing a `RegexPattern`
	(or `re.Pattern`) object."""


@_dataclass
class GraphPoint2D:
	"""A dataclass describing a point on a 2D graph."""
	
	position: tuple[Vector2]
	"""The position of the point on the graph."""
	
	shape: EAttenuationCurveShape = EAttenuationCurveShape.LINEAR
	"""The shape formed by the point on the graph."""


@_dataclass
class AttenuationCurve:
	"""A dataclass representing an attenuation curve (e.g. a Low-Pass Filter in an attenuation shareset)."""
	
	points: tuple[GraphPoint2D, ...]
	"""A collection of points on the graph."""
	
	usage: EAttenuationCurveUsage
	"""The attenuation curve usage."""
	
	etype: EAttenuationCurveType
	"""The type of the attenuation curve."""


@_dataclass
class PropertyInfo:
	"""A dataclass representing information about a property."""
	
	name: str
	"""The name of the property."""
	
	display_name: str
	"""The property's display name, as used in the Wwise UI."""
	
	audio_engine_id: int
	"""The audio engine ID of the property."""
	
	default: _Any
	"""The property's default value."""
	
	stype: str
	"""The name of the property's data type."""
	
	rtpc_mode: ERtpcMode
	"""The rtpc mode supported by the property."""
	
	supports_unlinking: bool | None
	"""Whether the property supports unlinking. If this information is unknown, the value is `None` instead."""
	
	supports_randomizer: bool | None
	"""Whether the property supports randomizers. If this information is unknown, the value is `None` instead."""


@_dataclass
class WwiseVersion:
	"""A dataclass representing a Wwise version."""
	
	display_name: str
	"""Wwise version name."""
	
	year: int
	"""Version year. Range: [2000,2100]."""
	
	major: int
	"""Version's major number Range: [0,100]."""
	
	minor: int
	"""Version's minor number. Range: [0,100]."""
	
	build: int
	"""Build number. Range: [1,*]."""
	
	nickname: str
	"""Special name given to a version."""
	
	schema: int
	"""Schema version for the Wwise Project and Work Units. Range: [1,*]."""


@_dataclass
class WwiseDirectories:
	"""A dataclass representing the collection of directories used by Wwise."""
	
	install: SystemPath
	"""The root directory of Wwise. This is the installation directory."""
	
	authoring: SystemPath
	"""The Wwise Authoring root directory."""
	
	bin: SystemPath
	"""The bin directory, where Wwise.exe is located."""
	
	help: SystemPath
	"""The help directory."""
	
	user: SystemPath
	"""The Wwise user data directory root."""


@_dataclass
class GlobalWwiseInfo:
	"""A dataclass representing global information about Wwise."""
	
	session_id: GUID
	"""Wwise session id."""
	
	api_version: float
	"""Version of the Wwise Authoring API. Range: [1,*]."""
	
	display_name: str
	"""Wwise display name."""
	
	branch: str
	"""Branch built."""
	
	copyright: str
	"""Copyright information."""
	
	version: WwiseVersion
	"""Wwise version object."""
	
	is_debug_build: bool
	"""Indicates if the Wwise build is a release build (`False`) or debug build (`True`)."""
	
	build_platform: EWwiseBuildPlatform
	"""The platform on which Wwise was built."""
	
	command_line: bool
	"""Whether Wwise is running in command line."""
	
	process_id: int
	"""The process identifier of Wwise."""
	
	process_path: str
	"""The process path of Wwise."""
	
	directories: WwiseDirectories
	"""Collection of directories used by Wwise."""
>>>>>>> a3e64977
<|MERGE_RESOLUTION|>--- conflicted
+++ resolved
@@ -1,20 +1,13 @@
 from dataclasses import dataclass as _dataclass, field as _field
 from pathlib import Path as _Path
-<<<<<<< HEAD
 from typing import Any as _Any, Literal as _Literal, Self as _Self
 from pywwise.enums import (EAudioObjectOptions, EBasePlatform, EBusOptions, ECaptureLogItemType, ECaptureLogSeverity,
                            ELogSeverity, EObjectType, EReturnOptions, ESpeakerBitMask, EStartMode,
-                           EVoicePipelineReturnOptions)
-from pywwise.types import GameObjectID, GUID, Name, PlayingID, ProjectPath, ShortID
-=======
-from typing import Any as _Any, Self as _Self
-from pywwise.enums import (EAttenuationCurveType, EAttenuationCurveUsage, EBasePlatform, ECaptureLogItemType,
-                           ECaptureLogSeverity, EAttenuationCurveShape, ELogSeverity, EObjectType, EReturnOptions,
-                           ERtpcMode, EStartMode, EInclusionFilter, EWwiseBuildPlatform)
+                           EVoicePipelineReturnOptions, EAttenuationCurveType, EAttenuationCurveUsage, 
+                           EAttenuationCurveShape, ERtpcMode, EInclusionFilter, EWwiseBuildPlatform)
 from pywwise.statics import EnumStatics
 from pywwise.types import GameObjectID, GUID, Name, OriginalsPath, PlayingID, ProjectPath, RegexPattern, ShortID, \
 	SystemPath
->>>>>>> a3e64977
 
 
 @_dataclass
@@ -506,7 +499,6 @@
 
 
 @_dataclass
-<<<<<<< HEAD
 class AudioObjectMetadata:
 	""" Contains information about the metadata associated with an audio object."""
 	
@@ -884,7 +876,8 @@
 	def __hash__(self):
 		""":return: The WwiseObjectInfo hash."""
 		return hash(self.object_guid)
-=======
+
+
 class WwiseObjectWatch:
 	"""Represents a watch. Used for setting up the `ak.wwise.core.object.property_changed` event. For the specified
 	GUID, changes to any of the specified properties will trigger the event."""
@@ -1084,5 +1077,4 @@
 	"""The process path of Wwise."""
 	
 	directories: WwiseDirectories
-	"""Collection of directories used by Wwise."""
->>>>>>> a3e64977
+	"""Collection of directories used by Wwise."""