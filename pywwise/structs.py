--- conflicted
+++ resolved
@@ -25,7 +25,7 @@
 
 @_dataclass
 class AuxSendValue:
-	"""Data-only class representing a aux send value."""
+	"""Data-only class representing an aux send value."""
 	
 	listener: _GameObjectID
 	"""The ID of the associated listener."""
@@ -37,8 +37,7 @@
 	"""The intended value."""
 
 
-<<<<<<< HEAD
-@dataclasses.dataclass
+@_dataclass
 class PlatformInfo:
 	"""Structure for storing basic platform info. Useful when creating a new project or adding a new platform to a project."""
 
@@ -52,7 +51,7 @@
 		""":return: The PlatformInfo hash."""
 		return hash(self.name)
 	
-=======
+
 @_dataclass
 class ExternalSourceInfo:
 	"""Data-only class storing information about an external source."""
@@ -64,5 +63,4 @@
 	"""The name or GUID of the platform this external source is associated with."""
 	
 	output: _Path
-	"""The output path of the external source's WEM (after conversions)."""
->>>>>>> 854b7f00
+	"""The output path of the external source's WEM (after conversions)."""