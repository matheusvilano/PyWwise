from dataclasses import dataclass as _dataclass, field as _field
from pathlib import Path as _Path
from typing import Any as _Any, Literal as _Literal
<<<<<<< HEAD
from pywwise.enums import EBasePlatform, EObjectType, \
	EReturnOptions, EStartMode, EInclusionFilter
=======
from pywwise.enums import EBasePlatform, ECaptureLogItemType, ECaptureLogSeverity, ELogSeverity, EObjectType, \
	EReturnOptions, EStartMode
>>>>>>> 37375ed7
from pywwise.types import GameObjectID, GUID, Name, PlayingID, ProjectPath, ShortID


@_dataclass
class Vector3:
	"""Data-only 3-dimensional vector."""
	
	x: float
	"""X axis."""
	
	y: float
	"""Y axis."""
	
	z: float
	"""Z axis."""
	
	@staticmethod
	def get_zero():
		""":return: A Vector3 instance with x, y, and z all set to 0.0."""
		return Vector3(0.0, 0.0, 0.0)


@_dataclass
class Rect:
	"""Data-only representation of a rectangle. In some contexts, the position (x, y) can be discarded/ignored."""
	
	x: int
	"""Left position of capture region."""
	
	y: int
	"""Top position of capture region."""
	
	width: int
	"""Width of capture region."""
	
	height: int
	"""Height of capture region."""
	
	@staticmethod
	def get_zero():
		""":return: A CaptureRect instance with x, y, width, and height all set to 0."""
		return Rect(0, 0, 0, 0)


@_dataclass
class AuxSendValue:
	"""Data-only class representing an aux send value."""
	
	listener: GameObjectID
	"""The ID of the associated listener."""
	
	aux_bus: GUID | Name | ShortID
	"""The GUID, name, or short ID of the Aux Bus."""
	
	control_value: float
	"""The intended value."""


@_dataclass
class PlatformInfo:
	"""Structure for storing basic platform info. Useful when creating a new project or adding a new platform to a project."""
	
	name: str
	"""The name of this platform."""
	
	base_platform: EBasePlatform
	"""The base platform."""
<<<<<<< HEAD

=======
	
>>>>>>> 37375ed7
	guid: GUID = None
	"""The GUID of this platform."""
	
	def __hash__(self):
		""":return: The PlatformInfo hash."""
		return hash(self.name)


@_dataclass
class ExternalSourceInfo:
	"""Data-only class storing information about an external source."""
	
	input: _Path
	"""The path where the external source's WAV file is located."""
	
	platform: Name | GUID
	"""The name or GUID of the platform this external source is associated with."""
	
	output: _Path
	"""The output path of the external source's WEM (after conversions)."""
	
	@property
	def dictionary(self) -> dict[str, str]:
		as_dict = {"input": self.input, "platform": self.platform}
		if self.output is not None:
			as_dict["output"] = self.output
		return as_dict


@_dataclass
class WwiseObjectInfo:
	"""Data-only class storing core information about a Wwise object."""
<<<<<<< HEAD

	guid: GUID
	"""The GUID of the wwise object."""

	name: Name
	"""The name of the Wwise object. Depending on the type, it may be unique."""

	type: EObjectType
	"""The Wwise object type."""

	path: ProjectPath
	"""The project path of the Wwise object."""

=======
	
	guid: GUID
	"""The GUID of the wwise object."""
	
	name: Name
	"""The name of the Wwise object. Depending on the type, it may be unique."""
	
	type: EObjectType
	"""The Wwise object type."""
	
	path: ProjectPath
	"""The project path of the Wwise object."""
	
>>>>>>> 37375ed7
	other: dict[EReturnOptions | str, _Any] = _field(default_factory=dict)
	"""A dictionary containing other information, if any. Keys are always strings, but can be accessed using the enum
	EReturnOptions instead."""
	
	def __hash__(self):
		""":return: The WwiseObjectInfo hash."""
		return hash(self.guid)


@_dataclass
class ContextMenuInfo:
	"""Data-only class storing information about a command's context menu, which is part of an add-on command's
	arguments."""
	
	base_path: str = None
	"""Defines a forward-separated path for the parent sub menus. If empty, the menu is inserted at the first level."""
<<<<<<< HEAD

	visible_for: set[EObjectType] = None
	"""Defines a comma-separated list of the object types for which the item is visible. Refer to Wwise Objects 
	Reference for the list of types supported. If empty, any type is allowed."""

=======
	
	visible_for: set[EObjectType] = None
	"""Defines a comma-separated list of the object types for which the item is visible. Refer to Wwise Objects 
	Reference for the list of types supported. If empty, any type is allowed."""
	
>>>>>>> 37375ed7
	enabled_for: set[EObjectType] = None
	"""Defines a comma-separated list of the object types for which the item is enabled. Refer to Wwise Objects 
	Reference for the list of types supported. If empty, any type is allowed."""
	
	def __hash__(self):
		""":return: The ContextMenuInfo hash."""
		return hash(str(self.__dict__))
	
	@property
	def dictionary(self) -> dict[str, str]:
		as_dict = dict()
		if self.base_path is not None:
			as_dict["basePath"] = self.base_path
		if self.visible_for is not None:
<<<<<<< HEAD
			as_dict["visibleFor"] = ",".join([obj.get_typeName() for obj in self.visible_for])
		if self.enabled_for is not None:
			as_dict["enabledFor"] = ",".join([obj.get_typeName() for obj in self.enabled_for])
=======
			as_dict["visibleFor"] = ",".join([obj.get_type_name() for obj in self.visible_for])
		if self.enabled_for is not None:
			as_dict["enabledFor"] = ",".join([obj.get_type_name() for obj in self.enabled_for])
>>>>>>> 37375ed7
		return as_dict


@_dataclass
class MainMenuInfo:
	"""Data-only class storing information about a command's main menu, which is part of an add-on command's argument"""
	
	main_menu_base_path: str
	"""Defines a forward-separated path for the parent sub menus. It must at least define one level, which is associated 
	to the top menu."""
	
	def __hash__(self):
		""":return: The ContextMenuInfo hash."""
		return hash(str(self.__dict__))
	
	@property
	def dictionary(self) -> dict[str, str]:
		as_dict = dict()
		as_dict["basePath"] = self.main_menu_base_path
		return as_dict


@_dataclass
class CommandInfo:
	"""Data-only class storing information about an add-on command."""
	
	id: str
	"""Defines a human readable unique ID for the command. To reduce risk of ID conflicts, please use a concatenation of 
	the author name, the product name and the command name (e.g. 'mv.pywwise.do_something)."""
<<<<<<< HEAD

	displayName: str
=======
	
	display_name: str
>>>>>>> 37375ed7
	"""Defines the name displayed in the user interface. (e.g. Do Something)"""
	
	program: str = None
	"""Defines the program or script to run when the command is executed. Arguments are specified in 'args'. Note that 
	common directories variables can be used, such as ${CurrentCommandDirectory}."""
	
	lua_script: str = None
	"""Defines a lua script file path to run inside Wwise process when the command is executed. Arguments are specified 
	in 'args'. Note that common directories variables can be used, such as ${CurrentCommandDirectory}."""
	
	lua_paths: list[str] = None
	"""Defines an array of paths to be used to load additional lua scripts. Here is an example of a lua path 
	C:/path_to_folder/?.lua. Note that common directories variables can be used, such as ${CurrentCommandDirectory}."""
	
	lua_selected_return: list[str] = None
	"""Specifies an array of return expressions for the selected objects in Wwise. This will be available to the script 
	in a lua table array in wa_args.selected. Several values provided for the option."""
<<<<<<< HEAD

=======
	
>>>>>>> 37375ed7
	start_mode: EStartMode = EStartMode.SINGLE_SELECTION_SINGLE_PROCESS
	"""Specifies how to expand variables in the arguments field in case of multiple selection in the Wwise user 
	interface."""
	
	args: str = None
	"""Defines the arguments. Refer to the documentation for the list of supported built-in variables. Note that in the 
	event of a multiple selection, the variables are expanded based on the startMode field. Note that common directories 
	variables can be used, such as ${CurrentCommandDirectory}."""
	
	cwd: str = None
	"""Defines the current working directory to execute the program. Note that common directories variables can be used, 
	such as ${CurrentCommandDirectory}."""
	
	default_shortcut: str = None
	"""Defines the shortcut to use by default for this command. If the shortcut conflicts, it won't be used. This 
	shortcut can be changed in the Keyboard Shortcut Manager."""
	
	redirect_outputs: bool = False
	"""Defines if the standard output streams of the program (stdout + stderr) should be redirected and logged to Wwise 
	on termination. The value is of boolean type and false by default."""
	
	context_menu: ContextMenuInfo = None
	"""If present, specify how the command is added to Wwise context menus. If empty, no context menu is added."""
	
	main_menu: MainMenuInfo = None
	"""If present, specify how the command is added to Wwise main menus. If empty, no main menu entry is added."""
	
	def __hash__(self):
		""":return: The CommandInfo ID hash."""
		return hash(self.id)
	
	@property
	def dictionary(self) -> dict[str, str | bool | ContextMenuInfo | MainMenuInfo]:
		as_dict = dict()
		as_dict["id"] = self.id
<<<<<<< HEAD
		as_dict["displayName"] = self.displayName
=======
		as_dict["displayName"] = self.display_name
>>>>>>> 37375ed7
		as_dict["redirectOutputs"] = self.redirect_outputs
		as_dict["startMode"] = self.start_mode.value
		if self.program is not None:
			as_dict["program"] = self.program
		if self.lua_script is not None:
			as_dict["luaScript"] = self.lua_script
		if self.lua_paths is not None:
			as_dict["luaPaths"] = self.lua_paths
		if self.lua_selected_return is not None:
			as_dict["luaSelectedReturn"] = self.lua_selected_return
		if self.args is not None:
			as_dict["args"] = self.args
		if self.cwd is not None:
			as_dict["cwd"] = self.cwd
		if self.default_shortcut is not None:
			as_dict["defaultShortcut"] = self.default_shortcut
		if self.context_menu is not None:
			as_dict["contextMenu"] = self.context_menu.dictionary
		if self.main_menu is not None:
			as_dict["mainMenu"] = self.main_menu.dictionary
		return as_dict


@_dataclass
<<<<<<< HEAD
class SoundBankInfo:
    name: str
    """The name of the SoundBank to generate, a temporary SoundBank will be created if the SoundBank doesn't exists."""

    events: list[str] = None
    """List of events to include in this SoundBank. Not required if the bank already exists."""

    aux_busses: list[str] = None
    """List of AuxBus to include in this SoundBank."""

    inclusions: list[str] = None
    """List of inclusion type to use for this SoundBank. Not required if the bank already exists."""

    rebuild: bool = False
    """Force rebuild of this particular SoundBank. Default value: false."""

    def __hash__(self) -> int:
        """:return: The SoundBankInfo hash."""
        return hash(self.name)

    @property
    def dictionary(self) -> dict[str, bool | str | list[str]]:
        as_dict = {"name": self.name, "rebuild": self.rebuild}
        if self.events is not None:
            as_dict["events"] = self.events
        if self.aux_busses is not None:
            as_dict["auxBusses"] = self.aux_busses
        if self.inclusions is not None:
            as_dict["inclusions"] = self.inclusions
        return as_dict
    
@_dataclass
class SoundBankInclusion:
	"""Represents a SoundBank inclusion row."""
	
	obj: GUID | tuple[EObjectType, Name] | ProjectPath
	"""The GUID, ProjectPath, or Name of the object to add/remove from the SoundBank's inclusion list.
	NOTE: Name is only supported for globally-unique names (e.g. Events, State Groups, etc.)."""
	
	filters: list[EInclusionFilter]
	"""Specifies what relations are being included. Possible Values: events, structures, media"""
	
	def __hash__(self) -> int:
		""":return: The instance, hashed."""
		return hash(self.obj)
	
	@property
	def dictionary(self) -> dict[str, list[str]]:
		""":return: The instance, represented as a dictionary."""
		as_dict = {"object": self.obj if not isinstance(self.obj, tuple) else f"{self.obj[0].get_type_name()}:{self.obj[1]}",
		           "filter": list(set(self.filters))}
		return as_dict
	
=======
class LogItem:
	"""A log item."""
	
	severity: ELogSeverity
	"""The severity of the message."""
	
	time: int
	"""Number of seconds elapsed since midnight (00:00:00), January 1, 1970, Coordinated Universal Time (UTC),
	according to the system clock."""
	
	id: str
	"""The message ID for the log item."""
	
	description: str
	"""The description of the log item."""


@_dataclass
class SwitchContainerAssignment:
	"""Represents a switch container assigned (the relationship between a child object and a state/switch)."""
	
	child: GUID
	"""The child object of a Switch Container, which is linked (assigned) to a State or Switch value."""
	
	state_or_switch: GUID
	"""The State or Switch value to switch the child object is linked (assigned) to."""


@_dataclass
class CaptureLogItem:
	"""A console log item."""
	
	type: ECaptureLogItemType
	"""The type of the capture log item."""
	
	time: int
	"""Number of seconds elapsed since midnight (00:00:00), January 1, 1970, Coordinated Universal Time (UTC),
	according to the system clock."""
	
	description: str
	"""The description of the log item."""
	
	severity: ECaptureLogSeverity
	"""The severity of the message."""
	
	wwise_object_id: GUID = GUID.get_zero()
	"""The GUID of the object for the entry."""
	
	wwise_object_name: Name = Name.get_null()
	"""The name of the object for the entry."""
	
	wwise_object_short: ShortID = ShortID.get_invalid()
	"""The short ID of the object for the entry."""
	
	game_object_id: GameObjectID = GameObjectID.get_invalid()
	"""The game object ID for the entry."""
	
	game_object_name: Name = Name.get_null()
	"""The game object name for the entry."""
	
	playing_id: PlayingID = PlayingID.get_invalid()
	"""The playing ID for the entry."""
	
	error_code_name: str = ""
	"""The error code name for the entry (e.g. `ErrorCode_VoiceStarting`)."""


@_dataclass
class SoundBankData:
	"""A dataclass that represents a SoundBank (the actual data)."""
	
	b64data: str
	"""Data of the SoundBank encoded in base64."""
	
	size: int
	"""Size of the SoundBank data when decoded."""


@_dataclass
class SoundBankGenerationInfo:
	"""Contains information about a SoundBank's generation."""
	
	sound_bank: WwiseObjectInfo
	"""The generated SoundBank."""
	
	platform: Name
	"""The name of the platform for which the SoundBank was generated."""
	
	language: Name = Name.get_null()
	"""The name of the language for which the SoundBank was generated. Only present when generating a SoundBank for a
	specific language."""
	
	bank_data: SoundBankData = _field(default=SoundBankData)
	"""SoundBank data object containing the actual data encoded in base64 and the size."""
	
	banks_info: list[dict[str, _Any]] = _field(default_factory=list)
	"""All the info for the generated SoundBank."""
	
	plugins_info: dict[str, str | list[dict[str, str]]] = _field(default_factory=dict)
	"""PluginInfo file info."""
	
	error_message: str = ""
	"""The error message, if an error occurred. Only present if an error occurred."""
>>>>>>> 37375ed7
<|MERGE_RESOLUTION|>--- conflicted
+++ resolved
@@ -1,13 +1,8 @@
 from dataclasses import dataclass as _dataclass, field as _field
 from pathlib import Path as _Path
 from typing import Any as _Any, Literal as _Literal
-<<<<<<< HEAD
-from pywwise.enums import EBasePlatform, EObjectType, \
+from pywwise.enums import EBasePlatform, ECaptureLogItemType, ECaptureLogSeverity, ELogSeverity, EObjectType, \
 	EReturnOptions, EStartMode, EInclusionFilter
-=======
-from pywwise.enums import EBasePlatform, ECaptureLogItemType, ECaptureLogSeverity, ELogSeverity, EObjectType, \
-	EReturnOptions, EStartMode
->>>>>>> 37375ed7
 from pywwise.types import GameObjectID, GUID, Name, PlayingID, ProjectPath, ShortID
 
 
@@ -75,11 +70,7 @@
 	
 	base_platform: EBasePlatform
 	"""The base platform."""
-<<<<<<< HEAD
-
-=======
-	
->>>>>>> 37375ed7
+
 	guid: GUID = None
 	"""The GUID of this platform."""
 	
@@ -112,35 +103,19 @@
 @_dataclass
 class WwiseObjectInfo:
 	"""Data-only class storing core information about a Wwise object."""
-<<<<<<< HEAD
-
+	
 	guid: GUID
 	"""The GUID of the wwise object."""
-
+	
 	name: Name
 	"""The name of the Wwise object. Depending on the type, it may be unique."""
-
+	
 	type: EObjectType
 	"""The Wwise object type."""
-
+	
 	path: ProjectPath
 	"""The project path of the Wwise object."""
-
-=======
-	
-	guid: GUID
-	"""The GUID of the wwise object."""
-	
-	name: Name
-	"""The name of the Wwise object. Depending on the type, it may be unique."""
-	
-	type: EObjectType
-	"""The Wwise object type."""
-	
-	path: ProjectPath
-	"""The project path of the Wwise object."""
-	
->>>>>>> 37375ed7
+	
 	other: dict[EReturnOptions | str, _Any] = _field(default_factory=dict)
 	"""A dictionary containing other information, if any. Keys are always strings, but can be accessed using the enum
 	EReturnOptions instead."""
@@ -157,19 +132,11 @@
 	
 	base_path: str = None
 	"""Defines a forward-separated path for the parent sub menus. If empty, the menu is inserted at the first level."""
-<<<<<<< HEAD
-
+	
 	visible_for: set[EObjectType] = None
 	"""Defines a comma-separated list of the object types for which the item is visible. Refer to Wwise Objects 
 	Reference for the list of types supported. If empty, any type is allowed."""
-
-=======
-	
-	visible_for: set[EObjectType] = None
-	"""Defines a comma-separated list of the object types for which the item is visible. Refer to Wwise Objects 
-	Reference for the list of types supported. If empty, any type is allowed."""
-	
->>>>>>> 37375ed7
+	
 	enabled_for: set[EObjectType] = None
 	"""Defines a comma-separated list of the object types for which the item is enabled. Refer to Wwise Objects 
 	Reference for the list of types supported. If empty, any type is allowed."""
@@ -184,15 +151,9 @@
 		if self.base_path is not None:
 			as_dict["basePath"] = self.base_path
 		if self.visible_for is not None:
-<<<<<<< HEAD
-			as_dict["visibleFor"] = ",".join([obj.get_typeName() for obj in self.visible_for])
-		if self.enabled_for is not None:
-			as_dict["enabledFor"] = ",".join([obj.get_typeName() for obj in self.enabled_for])
-=======
 			as_dict["visibleFor"] = ",".join([obj.get_type_name() for obj in self.visible_for])
 		if self.enabled_for is not None:
 			as_dict["enabledFor"] = ",".join([obj.get_type_name() for obj in self.enabled_for])
->>>>>>> 37375ed7
 		return as_dict
 
 
@@ -222,13 +183,8 @@
 	id: str
 	"""Defines a human readable unique ID for the command. To reduce risk of ID conflicts, please use a concatenation of 
 	the author name, the product name and the command name (e.g. 'mv.pywwise.do_something)."""
-<<<<<<< HEAD
-
-	displayName: str
-=======
 	
 	display_name: str
->>>>>>> 37375ed7
 	"""Defines the name displayed in the user interface. (e.g. Do Something)"""
 	
 	program: str = None
@@ -246,11 +202,7 @@
 	lua_selected_return: list[str] = None
 	"""Specifies an array of return expressions for the selected objects in Wwise. This will be available to the script 
 	in a lua table array in wa_args.selected. Several values provided for the option."""
-<<<<<<< HEAD
-
-=======
-	
->>>>>>> 37375ed7
+
 	start_mode: EStartMode = EStartMode.SINGLE_SELECTION_SINGLE_PROCESS
 	"""Specifies how to expand variables in the arguments field in case of multiple selection in the Wwise user 
 	interface."""
@@ -286,11 +238,7 @@
 	def dictionary(self) -> dict[str, str | bool | ContextMenuInfo | MainMenuInfo]:
 		as_dict = dict()
 		as_dict["id"] = self.id
-<<<<<<< HEAD
-		as_dict["displayName"] = self.displayName
-=======
 		as_dict["displayName"] = self.display_name
->>>>>>> 37375ed7
 		as_dict["redirectOutputs"] = self.redirect_outputs
 		as_dict["startMode"] = self.start_mode.value
 		if self.program is not None:
@@ -315,22 +263,23 @@
 
 
 @_dataclass
-<<<<<<< HEAD
 class SoundBankInfo:
+    """A SoundBank's information."""
+  
     name: str
-    """The name of the SoundBank to generate, a temporary SoundBank will be created if the SoundBank doesn't exists."""
+    """The name of the SoundBank."""
 
     events: list[str] = None
-    """List of events to include in this SoundBank. Not required if the bank already exists."""
+    """List of events included in this SoundBank."""
 
     aux_busses: list[str] = None
-    """List of AuxBus to include in this SoundBank."""
+    """List of AuxBus included in this SoundBank."""
 
     inclusions: list[str] = None
-    """List of inclusion type to use for this SoundBank. Not required if the bank already exists."""
+    """Inclusion type to use for this SoundBank."""
 
     rebuild: bool = False
-    """Force rebuild of this particular SoundBank. Default value: false."""
+    """Force rebuild of this particular SoundBank."""
 
     def __hash__(self) -> int:
         """:return: The SoundBankInfo hash."""
@@ -338,6 +287,7 @@
 
     @property
     def dictionary(self) -> dict[str, bool | str | list[str]]:
+        """:return: The instance, represented as a dictionary."""
         as_dict = {"name": self.name, "rebuild": self.rebuild}
         if self.events is not None:
             as_dict["events"] = self.events
@@ -347,6 +297,7 @@
             as_dict["inclusions"] = self.inclusions
         return as_dict
     
+    
 @_dataclass
 class SoundBankInclusion:
 	"""Represents a SoundBank inclusion row."""
@@ -369,7 +320,8 @@
 		           "filter": list(set(self.filters))}
 		return as_dict
 	
-=======
+  
+@_dataclass
 class LogItem:
 	"""A log item."""
 	
@@ -472,5 +424,4 @@
 	"""PluginInfo file info."""
 	
 	error_message: str = ""
-	"""The error message, if an error occurred. Only present if an error occurred."""
->>>>>>> 37375ed7
+	"""The error message, if an error occurred. Only present if an error occurred."""