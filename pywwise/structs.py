# Copyright 2024 Matheus Vilano
# SPDX-License-Identifier: Apache-2.0

from dataclasses import dataclass as _dataclass, field as _field
from types import NoneType as _NoneType
from typing import Any as _Any, Any, Self as _Self
from pywwise.aliases import ListOrTuple, RegexPattern, SystemPath
from pywwise.enums import (EAttenuationCurveShape, EAttenuationCurveType, EAttenuationCurveUsage, EAudioObjectOptions,
                           EBasePlatform, EBusOptions, ECaptureLogItemType, ECaptureLogSeverity, EInclusionFilter,
                           ELogSeverity, EObjectType, EReturnOptions, ERtpcMode, EStartMode,
                           EVoicePipelineReturnOptions, EWwiseBuildPlatform, EWwiseBuildConfiguration)
from pywwise.statics import EnumStatics
from pywwise.primitives import GameObjectID, GUID, Name, OriginalsPath, PlayingID, ProjectPath, ShortID


@_dataclass
class Vector2:
	"""A 2-dimensional vector."""
	
	x: float
	"""X axis."""
	
	y: float
	"""Y axis."""
	
	@classmethod
	def get_zero(cls) -> _Self:
		""":return: A Vector3 instance with x, y, and z all set to 0.0."""
		return Vector2(0.0, 0.0)


@_dataclass
class Vector3(Vector2):
	"""A 3-dimensional vector."""
	
	z: float
	"""Z axis."""
	
	@classmethod
	def get_zero(cls) -> _Self:
		""":return: A Vector3 instance with x, y, and z all set to 0.0."""
		return Vector3(0.0, 0.0, 0.0)


@_dataclass
class Rect:
	"""Data-only representation of a rectangle. In some contexts, the position (x, y) can be discarded/ignored."""
	
	x: int
	"""Left position of capture region."""
	
	y: int
	"""Top position of capture region."""
	
	width: int
	"""Width of capture region."""
	
	height: int
	"""Height of capture region."""
	
	@staticmethod
	def get_zero():
		""":return: A CaptureRect instance with x, y, width, and height all set to 0."""
		return Rect(0, 0, 0, 0)


@_dataclass
class AuxSendValue:
	"""Data-only class representing an aux send value."""
	
	listener: GameObjectID
	"""The ID of the associated listener."""
	
	aux_bus: GUID | Name | ShortID
	"""The GUID, name, or short ID of the Aux Bus."""
	
	control_value: float
	"""The intended value."""


@_dataclass
<<<<<<< HEAD
class DPlatformInfo:
    """Structure for storing basic platform info. Useful when creating a new project or adding a new platform to a project."""

    name: str
    """The name of this platform."""

    base_platform: EBasePlatform
    """The base platform."""

    guid: GUID = None
    """The GUID of this platform."""

    def __hash__(self):
        """:return: The PlatformInfo hash."""
        return hash(self.name)
=======
class PlatformInfo:
	"""Structure for storing basic platform info. Useful when creating a new project or adding a new platform to a project."""
	
	name: str | Name
	"""The name of this platform."""
	
	base: EBasePlatform
	"""The base platform."""
	
	guid: GUID = None
	"""The GUID of this platform."""
	
	sound_bank_path: SystemPath = None
	"""The path on which the SoundBank files are generated for this platform."""
	
	copied_media_path: SystemPath = None
	"""The path on which the SoundBank media files are generated for this platform."""
	
	def __hash__(self):
		""":return: The PlatformInfo hash."""
		return hash(self.name)
>>>>>>> 5f3dbc3e


@_dataclass
class ExternalSourceInfo:
	"""Data-only class storing information about an external source."""
	
	input: SystemPath
	"""The path where the external source's WAV file is located."""
	
	platform: Name | GUID
	"""The name or GUID of the platform this external source is associated with."""
	
	output: SystemPath
	"""The output path of the external source's WEM (after conversions)."""
	
	@property
	def dictionary(self) -> dict[str, str]:
		as_dict = {"input": str(self.input), "platform": str(self.platform)}
		if self.output is not None:
			as_dict["output"] = str(self.output)
		return as_dict


@_dataclass
class WwiseObjectInfo:
	"""Data-only class storing core information about a Wwise object."""
	
	guid: GUID
	"""The GUID of the wwise object."""
	
	name: Name
	"""The name of the Wwise object. Depending on the type, it may be unique."""
	
	type: EObjectType
	"""The Wwise object type."""
	
	path: ProjectPath
	"""The project path of the Wwise object."""
	
	other: dict[EReturnOptions | str, _Any] = _field(default_factory=dict)
	"""A dictionary containing other information, if any. Keys are always strings, but can be accessed using the enum
	EReturnOptions instead."""
	
	def __hash__(self):
		""":return: The WwiseObjectInfo hash."""
		return hash(self.guid)
	
	@classmethod
	def from_dict(cls, kvpairs: dict[str, _Any]) -> _Self:
		"""
		Uses a dictionary to initialize a new instance.
		:param kvpairs: A dictionary to extract information from.
		:return: A new instance with id, name, type, and path populated. No additional properties.
		"""
		guid = GUID(kvpairs["id"]) if kvpairs.get("id") is not None else GUID.get_null()
		name = Name(kvpairs["name"]) if kvpairs.get("name", "") != "" else Name.get_null()
		etype = EObjectType.from_type_name(kvpairs["type"]) if kvpairs.get("type") is not None else EObjectType.UNKNOWN
		path = ProjectPath(kvpairs["path"]) if kvpairs.get("path", "") != "" else ProjectPath.get_null()
		return cls(guid, name, etype, path)


@_dataclass
class TransportObjectInfo:
	"""Data-only class storing information about a Wwise transport object."""
	
	object: GUID
	"""The ID (GUID) of the object controlled by the transport object."""
	
	game_object: int
	"""The game object used by the transport object. Unsigned integer 64-bit"""
	
	transport: int
	"""Transport object ID. Unsigned Integer 32-bit."""
	
	def __hash__(self):
		""":return: The WwiseTransportObjectInfo hash."""
		return hash(self.object)
	
	@classmethod
	def from_dict(cls, kvpairs: dict[str, _Any]) -> _Self:
		"""
		Uses a dictionary to initialize a new instance.
		:param kvpairs: A dictionary to extract information from.
		:return: A new instance with object GUID, game object, and transport object populated. No additional properties.
		"""
		obj = GUID(kvpairs["object"]) if kvpairs.get("object") is not None else GUID.get_null()
		game_object = int(kvpairs["gameObject"]) if kvpairs.get("gameObject") is not None else -1
		transport = int(kvpairs["transport"]) if kvpairs.get("transport") is not None else -1
		return cls(obj, game_object, transport)


@_dataclass
class ContextMenuInfo:
<<<<<<< HEAD
    """Data-only class storing information about a command's context menu, which is part of an add-on command's
    arguments."""

    base_path: str = None
    """Defines a forward-separated path for the parent sub menus. If empty, the menu is inserted at the first level."""

    visible_for: set[EObjectType] = None
    """Defines a comma-separated list of the object types for which the item is visible. Refer to Wwise Objects
    Reference for the list of types supported. If empty, any type is allowed."""

    enabled_for: set[EObjectType] = None
    """Defines a comma-separated list of the object types for which the item is enabled. Refer to Wwise Objects
    Reference for the list of types supported. If empty, any type is allowed."""

    def __hash__(self):
        """:return: The ContextMenuInfo hash."""
        return hash(str(self.__dict__))

    @property
    def dictionary(self) -> dict[str, str]:
        as_dict = dict()
        if self.base_path is not None:
            as_dict["basePath"] = self.base_path
        if self.visible_for is not None:
            as_dict["visibleFor"] = ",".join([obj.get_type_name() for obj in self.visible_for])
        if self.enabled_for is not None:
            as_dict["enabledFor"] = ",".join([obj.get_type_name() for obj in self.enabled_for])
        return as_dict
=======
	"""Data-only class storing information about a command's context menu, which is part of an add-on command's
	arguments."""
	
	base_path: str = None
	"""Defines a forward-separated path for the parent sub menus. If empty, the menu is inserted at the first level."""
	
	visible_for: set[EObjectType] = None
	"""Defines a comma-separated list of the object types for which the item is visible. Refer to Wwise Objects
	Reference for the list of types supported. If empty, any type is allowed."""
	
	enabled_for: set[EObjectType] = None
	"""Defines a comma-separated list of the object types for which the item is enabled. Refer to Wwise Objects
	Reference for the list of types supported. If empty, any type is allowed."""
	
	def __hash__(self):
		""":return: The ContextMenuInfo hash."""
		return hash(str(self.__dict__))
	
	@property
	def dictionary(self) -> dict[str, str]:
		as_dict = dict()
		if self.base_path is not None:
			as_dict["basePath"] = self.base_path
		if self.visible_for is not None:
			as_dict["visibleFor"] = ",".join([obj.get_type_name() for obj in self.visible_for])
		if self.enabled_for is not None:
			as_dict["enabledFor"] = ",".join([obj.get_type_name() for obj in self.enabled_for])
		return as_dict
>>>>>>> 5f3dbc3e


@_dataclass
class MainMenuInfo:
<<<<<<< HEAD
    """Data-only class storing information about a command's main menu, which is part of an add-on command's argument"""

    main_menu_base_path: str
    """Defines a forward-separated path for the parent sub menus. It must at least define one level, which is associated
    to the top menu."""

    def __hash__(self):
        """:return: The ContextMenuInfo hash."""
        return hash(str(self.__dict__))

    @property
    def dictionary(self) -> dict[str, str]:
        as_dict = dict()
        as_dict["basePath"] = self.main_menu_base_path
        return as_dict
=======
	"""Data-only class storing information about a command's main menu, which is part of an add-on command's argument"""
	
	main_menu_base_path: str
	"""Defines a forward-separated path for the parent sub menus. It must at least define one level, which is associated
	to the top menu."""
	
	def __hash__(self):
		""":return: The ContextMenuInfo hash."""
		return hash(str(self.__dict__))
	
	@property
	def dictionary(self) -> dict[str, str]:
		as_dict = dict()
		as_dict["basePath"] = self.main_menu_base_path
		return as_dict
>>>>>>> 5f3dbc3e


@_dataclass
class CommandInfo:
<<<<<<< HEAD
    """Data-only class storing information about an add-on command."""

    id: str
    """Defines a human readable unique ID for the command. To reduce risk of ID conflicts, please use a concatenation of
    the author name, the product name and the command name (e.g. 'mv.pywwise.do_something)."""

    display_name: str
    """Defines the name displayed in the user interface. (e.g. Do Something)"""

    program: str = None
    """Defines the program or script to run when the command is executed. Arguments are specified in 'args'. Note that
    common directories variables can be used, such as ${CurrentCommandDirectory}."""

    lua_script: str = None
    """Defines a lua script file path to run inside Wwise process when the command is executed. Arguments are specified
    in 'args'. Note that common directories variables can be used, such as ${CurrentCommandDirectory}."""

    lua_paths: list[str] = None
    """Defines an array of paths to be used to load additional lua scripts. Here is an example of a lua path
    C:/path_to_folder/?.lua. Note that common directories variables can be used, such as ${CurrentCommandDirectory}."""

    lua_selected_return: list[str] = None
    """Specifies an array of return expressions for the selected objects in Wwise. This will be available to the script
    in a lua table array in wa_args.selected. Several values provided for the option."""

    start_mode: EStartMode = EStartMode.SINGLE_SELECTION_SINGLE_PROCESS
    """Specifies how to expand variables in the arguments field in case of multiple selection in the Wwise user
    interface."""

    args: str = None
    """Defines the arguments. Refer to the documentation for the list of supported built-in variables. Note that in the
    event of a multiple selection, the variables are expanded based on the startMode field. Note that common directories 
    variables can be used, such as ${CurrentCommandDirectory}."""

    cwd: str = None
    """Defines the current working directory to execute the program. Note that common directories variables can be used,
    such as ${CurrentCommandDirectory}."""

    default_shortcut: str = None
    """Defines the shortcut to use by default for this command. If the shortcut conflicts, it won't be used. This
    shortcut can be changed in the Keyboard Shortcut Manager."""

    redirect_outputs: bool = False
    """Defines if the standard output streams of the program (stdout + stderr) should be redirected and logged to Wwise 
    on termination. The value is of boolean type and false by default."""

    context_menu: ContextMenuInfo = None
    """If present, specify how the command is added to Wwise context menus. If empty, no context menu is added."""

    main_menu: MainMenuInfo = None
    """If present, specify how the command is added to Wwise main menus. If empty, no main menu entry is added."""

    def __hash__(self):
        """:return: The CommandInfo ID hash."""
        return hash(self.id)

    @property
    def dictionary(self) -> dict[str, str | bool | ContextMenuInfo | MainMenuInfo]:
        as_dict = dict()
        as_dict["id"] = self.id
        as_dict["displayName"] = self.display_name
        as_dict["redirectOutputs"] = self.redirect_outputs
        as_dict["startMode"] = self.start_mode.value
        if self.program is not None:
            as_dict["program"] = self.program
        if self.lua_script is not None:
            as_dict["luaScript"] = self.lua_script
        if self.lua_paths is not None:
            as_dict["luaPaths"] = self.lua_paths
        if self.lua_selected_return is not None:
            as_dict["luaSelectedReturn"] = self.lua_selected_return
        if self.args is not None:
            as_dict["args"] = self.args
        if self.cwd is not None:
            as_dict["cwd"] = self.cwd
        if self.default_shortcut is not None:
            as_dict["defaultShortcut"] = self.default_shortcut
        if self.context_menu is not None:
            as_dict["contextMenu"] = self.context_menu.dictionary
        if self.main_menu is not None:
            as_dict["mainMenu"] = self.main_menu.dictionary
        return as_dict
=======
	"""Data-only class storing information about an add-on command."""
	
	id: str
	"""Defines a human readable unique ID for the command. To reduce risk of ID conflicts, please use a concatenation of
	the author name, the product name and the command name (e.g. 'mv.pywwise.do_something)."""
	
	display_name: str
	"""Defines the name displayed in the user interface. (e.g. Do Something)"""
	
	program: str = None
	"""Defines the program or script to run when the command is executed. Arguments are specified in 'args'. Note that
	common directories variables can be used, such as ${CurrentCommandDirectory}."""
	
	lua_script: str = None
	"""Defines a lua script file path to run inside Wwise process when the command is executed. Arguments are specified
	in 'args'. Note that common directories variables can be used, such as ${CurrentCommandDirectory}."""
	
	lua_paths: list[str] = None
	"""Defines an array of paths to be used to load additional lua scripts. Here is an example of a lua path
	C:/path_to_folder/?.lua. Note that common directories variables can be used, such as ${CurrentCommandDirectory}."""
	
	lua_selected_return: list[str] = None
	"""Specifies an array of return expressions for the selected objects in Wwise. This will be available to the script
	in a lua table array in wa_args.selected. Several values provided for the option."""
	
	start_mode: EStartMode = EStartMode.SINGLE_SELECTION_SINGLE_PROCESS
	"""Specifies how to expand variables in the arguments field in case of multiple selection in the Wwise user
	interface."""
	
	args: str = None
	"""Defines the arguments. Refer to the documentation for the list of supported built-in variables. Note that in the
	event of a multiple selection, the variables are expanded based on the startMode field. Note that common directories
	variables can be used, such as ${CurrentCommandDirectory}."""
	
	cwd: str = None
	"""Defines the current working directory to execute the program. Note that common directories variables can be used,
	such as ${CurrentCommandDirectory}."""
	
	default_shortcut: str = None
	"""Defines the shortcut to use by default for this command. If the shortcut conflicts, it won't be used. This
	shortcut can be changed in the Keyboard Shortcut Manager."""
	
	redirect_outputs: bool = False
	"""Defines if the standard output streams of the program (stdout + stderr) should be redirected and logged to Wwise
	on termination. The value is of boolean type and false by default."""
	
	context_menu: ContextMenuInfo = None
	"""If present, specify how the command is added to Wwise context menus. If empty, no context menu is added."""
	
	main_menu: MainMenuInfo = None
	"""If present, specify how the command is added to Wwise main menus. If empty, no main menu entry is added."""
	
	def __hash__(self):
		""":return: The CommandInfo ID hash."""
		return hash(self.id)
	
	@property
	def dictionary(self) -> dict[str, str | bool | ContextMenuInfo | MainMenuInfo]:
		as_dict = dict()
		as_dict["id"] = self.id
		as_dict["displayName"] = self.display_name
		as_dict["redirectOutputs"] = self.redirect_outputs
		as_dict["startMode"] = self.start_mode.value
		if self.program is not None:
			as_dict["program"] = self.program
		if self.lua_script is not None:
			as_dict["luaScript"] = self.lua_script
		if self.lua_paths is not None:
			as_dict["luaPaths"] = self.lua_paths
		if self.lua_selected_return is not None:
			as_dict["luaSelectedReturn"] = self.lua_selected_return
		if self.args is not None:
			as_dict["args"] = self.args
		if self.cwd is not None:
			as_dict["cwd"] = self.cwd
		if self.default_shortcut is not None:
			as_dict["defaultShortcut"] = self.default_shortcut
		if self.context_menu is not None:
			as_dict["contextMenu"] = self.context_menu.dictionary
		if self.main_menu is not None:
			as_dict["mainMenu"] = self.main_menu.dictionary
		return as_dict
>>>>>>> 5f3dbc3e


@_dataclass
class SoundBankInfo:
	"""A SoundBank's information."""
	
	name: str
	"""The name of the SoundBank."""
	
	events: list[str] = None
	"""List of events included in this SoundBank."""
	
	aux_busses: list[str] = None
	"""List of AuxBus included in this SoundBank."""
	
	inclusions: list[str] = None
	"""Inclusion type to use for this SoundBank."""
	
	rebuild: bool = False
	"""Force rebuild of this particular SoundBank."""
	
	def __hash__(self) -> int:
		""":return: The SoundBankInfo hash."""
		return hash(self.name)
	
	@property
	def dictionary(self) -> dict[str, bool | str | list[str]]:
		""":return: The instance, represented as a dictionary."""
		as_dict = {"name": self.name, "rebuild": self.rebuild}
		if self.events is not None:
			as_dict["events"] = self.events
		if self.aux_busses is not None:
			as_dict["auxBusses"] = self.aux_busses
		if self.inclusions is not None:
			as_dict["inclusions"] = self.inclusions
		return as_dict


@_dataclass
class SoundBankInclusion:
	"""Represents a SoundBank inclusion row."""
	
	obj: GUID | tuple[EObjectType, Name] | ProjectPath
	"""The GUID, ProjectPath, or Name of the object to add/remove from the SoundBank's inclusion list.
	NOTE: Name is only supported for globally-unique names (e.g. Events, State Groups, etc.)."""
	
	filters: list[EInclusionFilter]
	"""Specifies what relations are being included. Possible Values: events, structures, media"""
	
	def __hash__(self) -> int:
		""":return: The instance, hashed."""
		return hash(self.obj)
	
	@property
	def dictionary(self) -> dict[str, list[str]]:
		""":return: The instance, represented as a dictionary."""
		as_dict = {
			"object": self.obj if not isinstance(self.obj, tuple) else f"{self.obj[0].get_type_name()}:{self.obj[1]}",
			"filter": list(set(self.filters))}
		return as_dict


@_dataclass
class LogItem:
	"""A log item."""
	
	severity: ELogSeverity
	"""The severity of the message."""
	
	time: int
	"""Number of seconds elapsed since midnight (00:00:00), January 1, 1970, Coordinated Universal Time (UTC),
	according to the system clock."""
	
	id: str
	"""The message ID for the log item."""
	
	description: str
	"""The description of the log item."""
	
	@classmethod
	def from_dict(cls, kvpairs: dict[str, _Any]) -> _Self:
		"""
		Uses a dictionary to initialize a new instance.
		:param kvpairs: A dictionary to extract information from.
		:return: A new instance with `severity`, `time`, `id`, and `description`.
		"""
		severity = EnumStatics.from_value(ELogSeverity, kvpairs["severity"])
		time = kvpairs["time"]
		log_id = kvpairs["messageId"]
		description = kvpairs["message"]
		return cls(severity, time, log_id, description)


@_dataclass
class SwitchContainerAssignment:
	"""Represents a switch container assigned (the relationship between a child object and a state/switch)."""
	
	child: GUID
	"""The child object of a Switch Container, which is linked (assigned) to a State or Switch value."""
	
	state_or_switch: GUID
	"""The State or Switch value to switch the child object is linked (assigned) to."""


@_dataclass
class CaptureLogItem:
	"""A console log item."""
	
	type: ECaptureLogItemType
	"""The type of the capture log item."""
	
	time: int
	"""Number of seconds elapsed since midnight (00:00:00), January 1, 1970, Coordinated Universal Time (UTC),
	according to the system clock."""
	
	description: str
	"""The description of the log item."""
	
	severity: ECaptureLogSeverity
	"""The severity of the message."""
	
	wwise_object_id: GUID = GUID.get_null()
	"""The GUID of the object for the entry."""
	
	wwise_object_name: Name = Name.get_null()
	"""The name of the object for the entry."""
	
	wwise_object_short: ShortID = ShortID.get_null()
	"""The short ID of the object for the entry."""
	
	game_object_id: GameObjectID = GameObjectID.get_null()
	"""The game object ID for the entry."""
	
	game_object_name: Name = Name.get_null()
	"""The game object name for the entry."""
	
	playing_id: PlayingID = PlayingID.get_null()
	"""The playing ID for the entry."""
	
	error_code_name: str = ""
	"""The error code name for the entry (e.g. `ErrorCode_VoiceStarting`)."""


@_dataclass
class SoundBankData:
	"""A dataclass that represents a SoundBank (the actual data)."""
	
	b64data: str
	"""Data of the SoundBank encoded in base64."""
	
	size: int
	"""Size of the SoundBank data when decoded."""


@_dataclass
class SoundBankGenerationInfo:
	"""Contains information about a SoundBank's generation."""
	
	sound_bank: WwiseObjectInfo
	"""The generated SoundBank."""
	
	platform: Name
	"""The name of the platform for which the SoundBank was generated."""
	
	language: Name = Name.get_null()
	"""The name of the language for which the SoundBank was generated. Only present when generating a SoundBank for a
	specific language."""
	
	bank_data: SoundBankData = _field(default=SoundBankData)
	"""SoundBank data object containing the actual data encoded in base64 and the size."""
	
	banks_info: list[dict[str, _Any]] = _field(default_factory=list)
	"""All the info for the generated SoundBank."""
	
	plugins_info: dict[str, str | list[dict[str, str]]] = _field(default_factory=dict)
	"""PluginInfo file info."""
	
	error_message: str = ""
	"""The error message, if an error occurred. Only present if an error occurred."""


@_dataclass
class AudioObjectMetadata:
	""" Contains information about the metadata associated with an audio object."""
	
	metadata_class_id: int
	"""The class ID of the metadata. Unsigned Integer 32-bit. Range: [0,4294967295]."""
	
	source_short_id: ShortID = _field(default=ShortID.get_null())
	"""The short ID of the source object. Unsigned Integer 32-bit. Range: [0,4294967295]."""
	
	metadata_name: Name = _field(default=Name.get_null())
	"""The name of the metadata."""
	
	source_id: GUID = _field(default=GUID.get_null())
	"""The ID (GUID) of the source object."""
	
	source_name: Name = _field(default=Name.get_null())
	"""The name of the source object."""
	
	def __hash__(self):
		""":return: The AudioObjectMetadata hash."""
		return hash(self.source_short_id)


@_dataclass
class AudioObjectInfo:
	"""Contains information about an audio object captured in the profiler."""
	
	audio_object_id: int
	"""The ID of the Audio Object.Unsigned Integer 64-bit. Range: [0,18446744073709551615]."""
	
	bus_pipeline_id: int
	"""The Pipeline ID of the Bus instance. Unsigned Integer 32-bit. Range: [0,4294967295]."""
	
	instigator_pipeline_id: int
	"""The pipeline ID of the instigator from which the Audio Object originates. Can be either a Bus instance or a
	Voice. Unsigned Integer 32-bit. Range: [0,4294967295]."""
	
	effect_class_id: int
	"""The Class ID of the effect after which the Audio Object was captured. Usage of AK_INVALID_UNIQUE_ID constant
	means that this Audio Object was captured before applying the first effect. Unsigned Integer 32-bit.
	Range: [0,4294967295]"""
	
	other: dict[EAudioObjectOptions | str, _Any] = _field(default_factory=dict)
	"""A dictionary containing other information, if any. Keys are always strings, but can be accessed using the enum
	EAudioObjectOptions instead."""
	
	def __hash__(self):
		""":return: The AudioObject hash."""
		return hash(self.audio_object_id)


@_dataclass
class BusPipelineInfo:
	"""Contains information about an audio bus captured in the profiler."""
	
	pipeline_id: int
	"""Pipeline ID of the bus. Unsigned Integer 32-bit. Range: [0,4294967295]"""
	
	game_object_id: GameObjectID
	"""Game Object ID corresponding to the voice. Unsigned Integer 64-bit. Range: [0,18446744073709551615]"""
	
	object_guid: GUID
	"""Object GUID corresponding to the bus. An object GUID of the form: {aabbcc00-1122-3344-5566-77889900aabb}."""
	
	other: dict[EBusOptions | str, _Any] = _field(default_factory=dict)
	"""A dictionary containing other information, if any. Keys are always strings, but can be accessed using the enum
	EBusOptions instead."""
	
	def __hash__(self):
		""":return: The BusPipelineInfo hash."""
		return hash(self.pipeline_id)


@_dataclass
class CPUStatisticsInfo:
	"""Information about the amount of CPU percentage used by each element."""
	
	element_name: str
	"""The name of the element on which we calculate CPU usage."""
	
	id: int
	"""Class ID of the element."""
	
	instances: int
	"""An estimation of the number of instances of the element."""
	
	type: str
	"""The type of element. For example, Codec, Source, Effect, Mixer or Sink."""
	
	percent_inclusive: float
	"""The percentage of CPU time spent in the execution of the element and those that it uses (calls)."""
	
	percent_exclusive: float
	"""The percentage of CPU time spent only in the execution of the element itself."""
	
	milliseconds_inclusive: float
	"""The milliseconds of CPU time spent in the execution of the element and those that it uses (calls)."""
	
	milliseconds_exclusive: float
	"""The milliseconds of CPU time spent only in the execution of the element itself."""


@_dataclass
class GameObjectRegistrationData:
	"""Data of a profiled game object and its registration data."""
	
	id: int
	"""The ID of the game object. Unsigned Integer 64-bit. Range: [0,18446744073709551615]."""
	
	name: str
	"""The name of the game object."""
	
	registration_time: int
	"""The time at which the game object was registered. Integer 32-bit. Range: [-2147483648,2147483647]."""
	
	unregistration_time: int
	"""The time at which the game object was unregistered. Integer 32-bit. Range: [-2147483648,2147483647]."""


@_dataclass
class LoadedMediaInfo:
	"""Information about a media file loaded into memory as a result of the PrepareEvent() and PrepareGameSyncs()
	functions."""
	
	media_id: ShortID
	"""The short ID of the media file."""
	
	file_name: Name
	"""The name of the media file."""
	
	format: str
	"""The audio format of the media file."""
	
	size: int
	"""The size (in bytes) of the media file."""
	
	sound_bank: Name
	"""The name of the SoundBank that contains the media file."""


@_dataclass
class PerformanceMonitorCounterInfo:
	"""Information about a performance monitor counter and its value."""
	
	name: str
	"""name of the counter as shown in Wwise Authoring."""
	
	id: int
	"""unique Id of the counter."""
	
	value: float
	"""value of counter at given time."""


@_dataclass
class ActiveRTPCInfo:
	"""Information about an active RTCP associated with a playing voice."""
	
	guid: GUID
	"""The ID (GUID) of the Game Parameter, LFO, Time, Envelope or MIDI Parameter object. An object GUID of the form:
	{aabbcc00-1122-3344-5566-77889900aabb}."""
	
	name: Name
	"""The name of the Game Parameter, LFO, Time, Envelope or MIDI Parameter object. The name of the object."""
	
	game_object_id: GameObjectID
	"""The Game Object associated with the RTPC scope, or AK_INVALID_GAME_OBJECT for global scope RTPCs. A game object
	ID, unsigned integer 64-bit. Range: [0,18446744073709551615]."""
	
	value: float
	"""The value of the Game Parameter, LFO, Time, Envelope or MIDI Parameter at the cursor time."""


@_dataclass
class StreamObjectInfo:
	"""Data-only class storing information about how each of the streams is managed by the Wwise sound engine."""
	
	device_name: Name
	"""The name of the device from which the stream emanates."""
	
	stream_name: Name
	"""The name given to the stream."""
	
	file_size: int
	"""The size of the file being streamed."""
	
	file_position: float
	"""The position of the stream within the file, given as a percentage."""
	
	priority: int
	"""The priority of the stream."""
	
	bandwidth_total: int
	"""The rate at which the file was streamed in the last profiling frame. This value takes all transfers into account,
	including transfers that occurred from the Stream Manager's cache."""
	
	bandwidth_low_level: int
	"""The rate at which the file was streamed in the last profiling frame. Unlike the Total Bandwidth field, this field
	value considers transfers that occurred from within the low-level device."""
	
	referenced_memory: int
	"""The amount of memory that is referenced by the stream. This excludes memory used for I/O transfers. It can be
	seen as a measure of how much data the stream may grant to the sound engine at any given time."""
	
	estimated_throughput: int
	"""The estimated throughput of the stream. The sound engine estimates the rate at which it consumes data from a
	stream according to its encoding format and number of channels."""
	
	active: bool
	"""Indicates True if the stream was active at least once during the last profiling frame."""
	
	target_buffer_size: int
	"""The streaming device's target buffer length."""
	
	buffer_status_buffered: float
	"""The portion of requested data that is buffered, given as a percentage of the target buffer size."""
	
	def __hash__(self):
		""":return: The WwiseObjectInfo hash."""
		return hash(self.device_name)
	
	@property
	def dictionary(self) -> dict[str, str | bool | int | Name]:
		""":return: The instance represented as a dictionary."""
		as_dict = dict()
		if self.device_name is not None:
			as_dict["deviceName"] = self.device_name
		if self.stream_name is not None:
			as_dict["streamName"] = self.stream_name
		if self.file_size is not None:
			as_dict["fileSize"] = self.file_size
		if self.file_position is not None:
			as_dict["filePosition"] = self.file_position
		if self.priority is not None:
			as_dict["priority"] = self.priority
		if self.bandwidth_total is not None:
			as_dict["bandwidthTotal"] = self.bandwidth_total
		if self.bandwidth_low_level is not None:
			as_dict["bandwidthLowLevel"] = self.bandwidth_low_level
		if self.referenced_memory is not None:
			as_dict["referencedMemory"] = self.referenced_memory
		if self.estimated_throughput is not None:
			as_dict["estimatedThroughput"] = self.estimated_throughput
		if self.target_buffer_size is not None:
			as_dict["targetBufferSize"] = self.target_buffer_size
		if self.buffer_status_buffered is not None:
			as_dict["bufferStatusBuffered"] = self.buffer_status_buffered
		return as_dict


@_dataclass
class VoiceContributionParameter:
	"""Data class containing the information relating to contribution parameters associated to the voice inspector
	object."""
	
	property_type: str
	"""The object property affecting the voice."""
	
	reason: str
	"""The reason for the parameter to affect the voice."""
	
	driver: GUID | str
	"""Can either be: The driving object GUID or the driving reason when a parameter is not driven by an object."""
	
	driver_value: float | GUID
	"""Can either be: The value of the driver affecting the parameter or an object GUID."""
	
	value: float
	"""Contribution value."""
	
	def __hash__(self):
		""":return: The VoiceInspectorContributionObjectProperties hash."""
		return hash(str(self.__dict__))
	
	@property
	def dictionary(self) -> dict[str, float | str | GUID]:
		""":return: The instance represented as a dictionary."""
		as_dict = dict()
		as_dict["propertyType"] = self.property_type
		as_dict["reason"] = self.reason
		as_dict["driver"] = self.driver
		as_dict["driverValue"] = self.driver_value
		as_dict["value"] = self.value
		return as_dict


@_dataclass
class VoiceInspectorContribution:
	"""Data class containing information from a single voice inspector contribution object."""
	
	name: str
	"""The name of the contribution."""
	
	volume: float
	"""The volume difference applied."""
	
	lpf: float
	"""The LPF difference applied."""
	
	hpf: float
	"""The HPF difference applied."""
	
	parameters: list[VoiceContributionParameter] = _field(default_factory=list)
	"""Contribution parameters associated to the object."""
	
	children: list[_Self] = _field(default_factory=list)
	"""An array of child voice contribution objects associated to the object."""
	
	def __hash__(self):
		""":return: The instance's hash."""
		return hash(str(self.__dict__))
	
	@property
	def dictionary(self) -> dict[str, str | float | dict]:
		""":return: The instance represented as a dictionary."""
		as_dict = dict()
		as_dict["name"] = self.name
		as_dict["volume"] = self.volume
		as_dict["lpf"] = self.lpf
		as_dict["hpf"] = self.hpf
		as_dict["children"] = self.children
		as_dict["parameters"] = self.parameters
		return as_dict


@_dataclass
class VoiceContributionHierarchy:
	"""Data class containing relevant to the return schema used to store the information of all parameters affecting
	a voice pipeline ID."""
	
	volume: float
	"""The volume difference applied as a contribution."""
	
	lpf: float
	"""The LPF difference applied as a contribution."""
	
	hpf: float
	"""The HPF difference applied as a contribution."""
	
	objects: list[VoiceInspectorContribution] = _field(default_factory=list)
	"""A dictionary of `VoiceInspectorContribution` objects."""
	
	def __hash__(self):
		""":return: The instance's hash."""
		return hash(str(self.__dict__))
	
	@property
	def dictionary(self) -> dict[str, str | float | dict]:
		""":return: The instance represented as a dictionary."""
		as_dict = dict()
		as_dict["volume"] = self.volume
		as_dict["lpf"] = self.lpf
		as_dict["hpf"] = self.hpf
		as_dict["objects"] = self.objects
		return as_dict


@_dataclass
class PlayingVoiceProperties:
	"""Data class containing information about the properties of a playing voice."""
	
	pipeline_id: int
	"""Pipeline ID of the voice."""
	
	game_object_id: GameObjectID
	"""Game Object ID corresponding to the voice."""
	
	object_guid: GUID
	"""Object GUID corresponding to the voice."""
	
	other: dict[EVoicePipelineReturnOptions | str, _Any] = _field(default_factory=dict)
	"""A dictionary containing other information, if any. Keys are always strings, but can be accessed using the enum
	EVoicePipelineReturnOptions instead."""
	
	def __hash__(self):
		""":return: The WwiseObjectInfo hash."""
		return hash(self.object_guid)


class WwiseObjectWatch:
	"""Represents a watch. Used for setting up the `ak.wwise.core.object.property_changed` event. For the specified
	GUID, changes to any of the specified properties will trigger the event."""
	
	guid: GUID
	"""The GUID of the object to watch."""
	
	properties: tuple[str]
	"""A collection of properties names to watch."""


@_dataclass
class SourceControlStatus:
	"""Represents a file's source control status."""
	
	status: str
	"""A description of the status."""
	
	owner: str
	"""The name of the file's owner."""


@_dataclass
class SourceFileInfo:
	"""Stores source control and project information about a source file."""
	
	path: OriginalsPath
	"""The absolute path of the source file."""
	
	usage: tuple[WwiseObjectInfo, ...]
	"""The Wwise objects that use the source file."""
	
	is_missing: bool
	"""Indicates if the file is absent in the source manager."""
	
	@property
	def is_used(self) -> bool:
		"""
		Whether the source file is currently used in the project.
		:return: `True` if `usage` is not empty; else, `False`.
		"""
		return bool(self.usage)


@_dataclass
class WaqlCondition:
	"""A dataclass representing a WAQL condition (e.g. `Volume = 0.0`)."""
	
	property_name: str
	"""The name of the property to evaluate."""
	
	bool_operator: str
	"""The bool operator to use. Supported operators: `=`, `!=`, `<`, `<=`, `>`, `>=`, `:`, `!`. Common aliases are
	also supported (e.g. `&&`) by PyWwise. Invalid values will not throw runtime errors, but are still logical
	errors."""
	
	value_or_ref_or_regex: bool | int | float | str | tuple[EObjectType, Name] | ProjectPath | GUID | RegexPattern
	"""The value or the reference to use in the evaluation. Regex IS supported, but only when passing a `RegexPattern`
	(or `re.Pattern`) object."""


@_dataclass
class GraphPoint2D:
	"""A dataclass describing a point on a 2D graph."""
	
	position: Vector2
	"""The position of the point on the graph."""
	
	shape: EAttenuationCurveShape = EAttenuationCurveShape.LINEAR
	"""The shape formed by the point on the graph."""


@_dataclass
class AttenuationCurve:
	"""A dataclass representing an attenuation curve (e.g. a Low-Pass Filter in an attenuation shareset)."""
	
	points: tuple[GraphPoint2D, ...]
	"""A collection of points on the graph."""
	
	usage: EAttenuationCurveUsage
	"""The attenuation curve usage."""
	
	etype: EAttenuationCurveType
	"""The type of the attenuation curve."""


@_dataclass
class PropertyInfo:
	"""A dataclass representing information about a property."""
	
	name: str
	"""The name of the property."""
	
	display_name: str
	"""The property's display name, as used in the Wwise UI."""
	
	audio_engine_id: int
	"""The audio engine ID of the property."""
	
	default: _Any
	"""The property's default value."""
	
	stype: str
	"""The name of the property's data type."""
	
	rtpc_mode: ERtpcMode
	"""The rtpc mode supported by the property."""
	
	supports_unlinking: bool | None
	"""Whether the property supports unlinking. If this information is unknown, the value is `None` instead."""
	
	supports_randomizer: bool | None
	"""Whether the property supports randomizers. If this information is unknown, the value is `None` instead."""


@_dataclass
class WwiseVersionInfo:
	"""A dataclass representing a Wwise version."""
	
	display_name: str
	"""Wwise version name."""
	
	year: int
	"""Version year. Range: [2000,2100]."""
	
	major: int
	"""Version's major number Range: [0,100]."""
	
	minor: int
	"""Version's minor number. Range: [0,100]."""
	
	build: int
	"""Build number. Range: [1,*]."""
	
	nickname: str
	"""Special name given to a version."""
	
	schema: int
	"""Schema version for the Wwise Project and Work Units. Range: [1,*]."""


@_dataclass
class WwiseDirectories:
	"""A dataclass representing the collection of directories used by Wwise."""
	
	install: SystemPath
	"""The root directory of Wwise. This is the installation directory."""
	
	authoring: SystemPath
	"""The Wwise Authoring root directory."""
	
	bin: SystemPath
	"""The bin directory, where Wwise.exe is located."""
	
	help: SystemPath
	"""The help directory."""
	
	user: SystemPath
	"""The Wwise user data directory root."""


@_dataclass
class RemoteConsoleInformation:
	"""A dataclass representing the information of an available console capable of connecting Wwise authoring to
	a Sound Engine instance."""
	
	name: str
	"""Name of the remote console as returned by the executable."""
	
	platform: str
	"""Platform of the remote console as returned by the executable."""
	
	custom_platform: str
	"""Platform, as defined in the project platforms of the remote console as returned by the executable."""
	
	host: str
	"""The IPv4 of the connected host. This can also be a file path if Wwise is connected to a local file
	(profiler session). For using WAAPI on Mac, please refer to Using WAAPI on Mac."""
	
	app_name: str
	"""The name of the connected application as returned by the executable. Must be used when connecting to a specific
	 Sound Engine instance."""
	
	command_port: int
	"""The command port. Can be used when connecting to a specific Sound Engine instance."""
	
	def __hash__(self):
		""":return: The instance's hash."""
		return hash(str(self.__dict__))
	
	@property
	def dictionary(self) -> dict[str, str | int]:
		""":return: The instance represented as a dictionary."""
		as_dict = dict()
		as_dict["name"] = self.name
		as_dict["platform"] = self.platform
		as_dict["customPlatform"] = self.custom_platform
		as_dict["host"] = self.host
		as_dict["appName"] = self.app_name
		as_dict["commandPort"] = self.command_port
		return as_dict


@_dataclass
class ConnectionStatusInfo:
	"""A dataclass containing information about the current connection."""
	
	is_connected: bool
	"""Indicates if the Wwise Authoring application is connected to a Wwise Sound Engine process."""
	
	status: str
	"""The current connection status in text."""
	
	console: RemoteConsoleInformation
	"""Remote console associated with the connection."""
	
	def __hash__(self):
		""":return: The instance's hash."""
		return hash(str(self.__dict__))
	
	@property
	def dictionary(self) -> dict[str, str | int]:
		""":return: The instance represented as a dictionary."""
		as_dict = dict()
		as_dict["isConnected"] = self.is_connected
		as_dict["status"] = self.status
		as_dict["console"] = self.console
		return as_dict


@_dataclass
<<<<<<< HEAD
class DAudioImportEntry:
    """Dataclass representing a single entry for an audio import operation."""
    
    object_path: ProjectPath
    """The project path of the Wwise object to create, including the name of the object to create. Example:
    "/Actor-Mixer Hierarchy/Default Work Unit/<RandomContainer>MyContainer/<Sound>MySound" will create a
    `RandomSequenceContainer` (with `RandomOrSequence=1`) called "MyContainer" and a `Sound` called "MySound"."""
    
    root_path: GUID | tuple[EObjectType, Name] | ProjectPath = None
    """Object ID (GUID), name, or path used as root relative object paths. The name of the object qualified by its type
    or Short ID in the form of type:name or Global:shortId. Only object types that have globally-unique names or Short
    Ids are supported. Ex: Event:Play_Sound_01, Global:245489792 string A project path to a Wwise object, including the
    category and the work-unit. For example: /Actor-Mixer Hierarchy/Default Work Unit/New Sound SFX."""
    
    audio_file_path: SystemPath = None
    """Path to media file to import. This path must be accessible from Wwise. For using WAAPI on Mac, please refer to
    Using WAAPI on Mac ."""
    
    audio_file_base64: bytes = None
    """Base64 encoded WAV audio file data to import with its target file path relative to the Originals folder,
    separated by a vertical bar. E.g. 'MySound.wav|UklGRu...'."""
    
    originals_path: OriginalsPath = None
    """Specifies the 'originals' sub-folder in which to place the imported audio file. This folder is relative to the
    'originals' folder in which the file would normally be imported. Example: if importing an SFX, the audio file
    is imported to the folder "/Originals/SFX/{originals_path}"."""
    
    object_type: EObjectType = None
    """Specifies the type of object to create when importing an audio file. This type can also be specified directly in
    the objectPath. Refer to Wwise Objects Reference for the available types."""
    
    object_notes: str = ""
    """The "Notes" field of the created object."""
    
    source_notes: str = ""
    """The "Notes" field of the created audio source object."""
    
    event: ProjectPath = None
    """Defines the path and name of an Event to be created for the imported object.
    Example: "/Events/Default Work Unit/MyEvent"."""
    
    dialogue_event: ProjectPath = None
    """Defines the path and name of a Dialogue Event to be created for the imported object.
    Example: "/Dynamic Dialogue/Default Work Unit/MyEvent"."""
    
    language: GUID | Name = None
    """Imports the language for the audio file import (taken from the project's defined languages, found in the WPROJ
    file LanguageList)."""
    
    properties: ListOrTuple[tuple[str, _NoneType | bool | int | float | str]] = ()
    """A collection of key-value pairs, where keys are property names prefixed by either `@` (a reference to the
    associated object) or `@@` (a reference to the source of override)."""
    
    @property
    def dictionary(self) -> dict[str, str | int | float | bool | Any | None]:
        """:return: The instance represented as a dictionary"""
        return {**({"objectPath": self.object_path} if self.object_path is not None else {}),
                **({"importLocation": self.root_path} if self.root_path is not None else {}),
                **({"audioFile": str(self.audio_file_path)} if self.audio_file_path is not None else {}),
                **({"audioFileBase64": self.audio_file_base64} if self.audio_file_base64 is not None else {}),
                **({"originalsSubFolder": self.originals_path} if self.originals_path is not None else {}),
                **({"objectType": self.object_type.get_type_name()} if self.object_type is not None else {}),
                **({"notes": self.object_notes} if self.object_notes is not None else {}),
                **({"audioSourceNotes": self.source_notes} if self.source_notes is not None else {}),
                **({"event": self.event} if self.event is not None else {}),
                **({"dialogueEvent": self.dialogue_event} if self.dialogue_event is not None else {}),
                **({"importLanguage": self.language} if self.language is not None else {}),
                **dict(self.properties)}


@_dataclass
class ConversionLogItem:
    
    severity: ELogSeverity
    """Severity of the logged message."""
    
    message: str
    """Message logged by the system."""

    
=======
class AudioImportEntry:
	"""Dataclass representing a single entry for an audio import operation."""
	
	obj_path: ProjectPath
	"""The project path of the Wwise object to create. Example: "/Actor-Mixer Hierarchy/Default Work Unit/<Random
	Container>MyContainer/<Sound>MySound" will create a `RandomSequenceContainer` (with `RandomOrSequence=1`) called
	"MyContainer" and a `Sound` called "MySound"."""
	
	obj_path_root: GUID | tuple[EObjectType, Name] | ProjectPath = None
	"""The GUID, typed name, or project path of the Wwise object to use as the "root" of the specified path
	(`obj_path`). Although using a typed name is supported, it will only work for types that enforce globally-unique
	names (e.g. `EObjectType.EVENT`); therefore, using a typed name is NOT recommended."""
	
	file_path: SystemPath = None
	"""Path to media file to import. This path must be accessible from Wwise. If no path is specified, Wwise objects are
	still created, but no audio file is imported."""
	
	language: Name = Name("SFX")
	"""The language to set for this entry. The default is "SFX" (the language for `Sound SFX` objects)."""
	
	originals_path: OriginalsPath = None
	"""Specifies the 'originals' sub-folder in which to place the imported audio file. This folder is relative to the
	'originals' folder in which the file would normally be imported. Example: if importing an SFX, then the audio file
	is imported to the folder Originals/SFX/originalsPath."""
	
	obj_notes: str = ""
	"""The "Notes" field of the created object."""
	
	source_notes: str = ""
	"""The "Notes" field of the created audio source object."""
	
	event: ProjectPath = None
	"""Defines the path and name of an Event to be created for the imported object."""
	
	dialogue_event: ProjectPath = None
	"""Defines the path and name of a Dialogue Event to be created for the imported object."""
	
	properties: ListOrTuple[tuple[str, _NoneType | bool | int | float | str]] = None
	"""A collection of key-value pairs, where keys are property names prefixed by either `@` (a reference to the
	associated object) or `@@` (a reference to the source of override)."""


@_dataclass
class ConversionLogItem:
	severity: ELogSeverity
	"""Severity of the logged message."""
	
	message: str
	"""Message logged by the system."""


@_dataclass
class WwiseGlobalDirectories:
	"""A dataclass containing paths to standard Wwise directories."""
	
	install: SystemPath
	"""The root directory of Wwise. This is the installation directory."""
	
	authoring: SystemPath
	"""The Wwise Authoring root directory."""
	
	binaries: SystemPath
	"""The bin directory, where Wwise.exe is located."""
	
	helper: SystemPath
	"""The help directory."""
	
	user: SystemPath
	"""The Wwise user data directory root."""


@_dataclass
class WwiseGlobalInfo:
	"""Global information about Wwise."""
	
	session_id: GUID
	"""Wwise session ID."""
	
	api_version: float
	"""Version of the Wwise Authoring API. Range: [1, *]"""
	
	display_name: str
	"""Wwise display name."""
	
	branch: str
	"""Branch built."""
	
	version: WwiseVersionInfo
	"""Wwise version information."""
	
	configuration: EWwiseBuildConfiguration
	"""Indicates the build configuration type (e.g. release)."""
	
	platform: EWwiseBuildPlatform
	"""Indicates the platform on which Wwise was built (e.g. win32)."""
	
	is_command_line: bool
	"""Whether Wwise is running in command line."""
	
	process_id: int
	"""The process identifier of Wwise."""
	
	process_path: str
	"""The process path of Wwise."""
	
	directories: WwiseGlobalDirectories
	"""Collection or directories used by Wwise."""
	
	copyright_info: str
	"""Copyright information."""


@_dataclass
class LanguageInfo:
	"""Language information."""
	
	guid: GUID
	"""Language identifier."""
	
	name: Name
	"""Language name."""
	
	short_id: ShortID
	"""Language short (32-bit) identifier."""


@_dataclass
class WwiseProjectDirectories:
	"""Dataclass with information about the Wwise project directories."""
	
	root: SystemPath
	"""The root directory of the Wwise project."""
	
	cache: SystemPath
	"""The cache directory of the Wwise project, as specified in the Project Settings. Contains generated media files
	in the WEM format."""
	
	originals: SystemPath
	"""The Originals directory of the Wwise project, as specified in the Project Settings. Contains original media files
	in the WAV format."""
	
	sound_bank_output_root: SystemPath
	"""The SoundBank output root directory of the project, as specified in the Project Settings. This is where BNK, TXT
	H, XML, and JSON files are placed after a SoundBank generation."""
	
	commands: SystemPath
	"""The Commands directory of the project, as specified in the Project Settings. This is where JSON files that
	specify add-on commands are stored."""
	
	properties: SystemPath
	"""The Properties directory of the project. This is usually the root Wwise project directory."""


@_dataclass
class WwiseProjectInfo:
	"""Information about a Wwise project."""
	
	name: Name
	"""The name of the Wwise project as stored in the XML data in the WPROJ file. This is NOT the name of the WPROJ
	file."""
	
	title: str
	"""The complete text from the Wwise titlebar."""
	
	path: SystemPath
	"""The absolute path of the WPROJ file."""
	
	guid: GUID
	"""Project identifier."""
	
	is_dirty: bool
	"""True if the Project or any of the Work Units have unsaved changes."""
	
	current_language_guid: GUID
	"""The current Language set in the user interface."""
	
	reference_language_guid: GUID
	"""The reference Language set in the Language settings."""
	
	current_platform_guid: GUID
	"""The current Platform set in the user interface."""
	
	languages: tuple[LanguageInfo, ...]
	"""The languages defined in the project."""
	
	platforms: tuple[PlatformInfo, ...]
	"""The platforms defined in the project."""
	
	default_conversion: WwiseObjectInfo
	"""The default Conversion Settings object."""
>>>>>>> 5f3dbc3e
<|MERGE_RESOLUTION|>--- conflicted
+++ resolved
@@ -77,26 +77,9 @@
 	control_value: float
 	"""The intended value."""
 
-
-@_dataclass
-<<<<<<< HEAD
+  
+@_dataclass
 class DPlatformInfo:
-    """Structure for storing basic platform info. Useful when creating a new project or adding a new platform to a project."""
-
-    name: str
-    """The name of this platform."""
-
-    base_platform: EBasePlatform
-    """The base platform."""
-
-    guid: GUID = None
-    """The GUID of this platform."""
-
-    def __hash__(self):
-        """:return: The PlatformInfo hash."""
-        return hash(self.name)
-=======
-class PlatformInfo:
 	"""Structure for storing basic platform info. Useful when creating a new project or adding a new platform to a project."""
 	
 	name: str | Name
@@ -117,7 +100,6 @@
 	def __hash__(self):
 		""":return: The PlatformInfo hash."""
 		return hash(self.name)
->>>>>>> 5f3dbc3e
 
 
 @_dataclass
@@ -211,36 +193,6 @@
 
 @_dataclass
 class ContextMenuInfo:
-<<<<<<< HEAD
-    """Data-only class storing information about a command's context menu, which is part of an add-on command's
-    arguments."""
-
-    base_path: str = None
-    """Defines a forward-separated path for the parent sub menus. If empty, the menu is inserted at the first level."""
-
-    visible_for: set[EObjectType] = None
-    """Defines a comma-separated list of the object types for which the item is visible. Refer to Wwise Objects
-    Reference for the list of types supported. If empty, any type is allowed."""
-
-    enabled_for: set[EObjectType] = None
-    """Defines a comma-separated list of the object types for which the item is enabled. Refer to Wwise Objects
-    Reference for the list of types supported. If empty, any type is allowed."""
-
-    def __hash__(self):
-        """:return: The ContextMenuInfo hash."""
-        return hash(str(self.__dict__))
-
-    @property
-    def dictionary(self) -> dict[str, str]:
-        as_dict = dict()
-        if self.base_path is not None:
-            as_dict["basePath"] = self.base_path
-        if self.visible_for is not None:
-            as_dict["visibleFor"] = ",".join([obj.get_type_name() for obj in self.visible_for])
-        if self.enabled_for is not None:
-            as_dict["enabledFor"] = ",".join([obj.get_type_name() for obj in self.enabled_for])
-        return as_dict
-=======
 	"""Data-only class storing information about a command's context menu, which is part of an add-on command's
 	arguments."""
 	
@@ -269,28 +221,10 @@
 		if self.enabled_for is not None:
 			as_dict["enabledFor"] = ",".join([obj.get_type_name() for obj in self.enabled_for])
 		return as_dict
->>>>>>> 5f3dbc3e
 
 
 @_dataclass
 class MainMenuInfo:
-<<<<<<< HEAD
-    """Data-only class storing information about a command's main menu, which is part of an add-on command's argument"""
-
-    main_menu_base_path: str
-    """Defines a forward-separated path for the parent sub menus. It must at least define one level, which is associated
-    to the top menu."""
-
-    def __hash__(self):
-        """:return: The ContextMenuInfo hash."""
-        return hash(str(self.__dict__))
-
-    @property
-    def dictionary(self) -> dict[str, str]:
-        as_dict = dict()
-        as_dict["basePath"] = self.main_menu_base_path
-        return as_dict
-=======
 	"""Data-only class storing information about a command's main menu, which is part of an add-on command's argument"""
 	
 	main_menu_base_path: str
@@ -306,95 +240,10 @@
 		as_dict = dict()
 		as_dict["basePath"] = self.main_menu_base_path
 		return as_dict
->>>>>>> 5f3dbc3e
 
 
 @_dataclass
 class CommandInfo:
-<<<<<<< HEAD
-    """Data-only class storing information about an add-on command."""
-
-    id: str
-    """Defines a human readable unique ID for the command. To reduce risk of ID conflicts, please use a concatenation of
-    the author name, the product name and the command name (e.g. 'mv.pywwise.do_something)."""
-
-    display_name: str
-    """Defines the name displayed in the user interface. (e.g. Do Something)"""
-
-    program: str = None
-    """Defines the program or script to run when the command is executed. Arguments are specified in 'args'. Note that
-    common directories variables can be used, such as ${CurrentCommandDirectory}."""
-
-    lua_script: str = None
-    """Defines a lua script file path to run inside Wwise process when the command is executed. Arguments are specified
-    in 'args'. Note that common directories variables can be used, such as ${CurrentCommandDirectory}."""
-
-    lua_paths: list[str] = None
-    """Defines an array of paths to be used to load additional lua scripts. Here is an example of a lua path
-    C:/path_to_folder/?.lua. Note that common directories variables can be used, such as ${CurrentCommandDirectory}."""
-
-    lua_selected_return: list[str] = None
-    """Specifies an array of return expressions for the selected objects in Wwise. This will be available to the script
-    in a lua table array in wa_args.selected. Several values provided for the option."""
-
-    start_mode: EStartMode = EStartMode.SINGLE_SELECTION_SINGLE_PROCESS
-    """Specifies how to expand variables in the arguments field in case of multiple selection in the Wwise user
-    interface."""
-
-    args: str = None
-    """Defines the arguments. Refer to the documentation for the list of supported built-in variables. Note that in the
-    event of a multiple selection, the variables are expanded based on the startMode field. Note that common directories 
-    variables can be used, such as ${CurrentCommandDirectory}."""
-
-    cwd: str = None
-    """Defines the current working directory to execute the program. Note that common directories variables can be used,
-    such as ${CurrentCommandDirectory}."""
-
-    default_shortcut: str = None
-    """Defines the shortcut to use by default for this command. If the shortcut conflicts, it won't be used. This
-    shortcut can be changed in the Keyboard Shortcut Manager."""
-
-    redirect_outputs: bool = False
-    """Defines if the standard output streams of the program (stdout + stderr) should be redirected and logged to Wwise 
-    on termination. The value is of boolean type and false by default."""
-
-    context_menu: ContextMenuInfo = None
-    """If present, specify how the command is added to Wwise context menus. If empty, no context menu is added."""
-
-    main_menu: MainMenuInfo = None
-    """If present, specify how the command is added to Wwise main menus. If empty, no main menu entry is added."""
-
-    def __hash__(self):
-        """:return: The CommandInfo ID hash."""
-        return hash(self.id)
-
-    @property
-    def dictionary(self) -> dict[str, str | bool | ContextMenuInfo | MainMenuInfo]:
-        as_dict = dict()
-        as_dict["id"] = self.id
-        as_dict["displayName"] = self.display_name
-        as_dict["redirectOutputs"] = self.redirect_outputs
-        as_dict["startMode"] = self.start_mode.value
-        if self.program is not None:
-            as_dict["program"] = self.program
-        if self.lua_script is not None:
-            as_dict["luaScript"] = self.lua_script
-        if self.lua_paths is not None:
-            as_dict["luaPaths"] = self.lua_paths
-        if self.lua_selected_return is not None:
-            as_dict["luaSelectedReturn"] = self.lua_selected_return
-        if self.args is not None:
-            as_dict["args"] = self.args
-        if self.cwd is not None:
-            as_dict["cwd"] = self.cwd
-        if self.default_shortcut is not None:
-            as_dict["defaultShortcut"] = self.default_shortcut
-        if self.context_menu is not None:
-            as_dict["contextMenu"] = self.context_menu.dictionary
-        if self.main_menu is not None:
-            as_dict["mainMenu"] = self.main_menu.dictionary
-        return as_dict
-=======
 	"""Data-only class storing information about an add-on command."""
 	
 	id: str
@@ -477,7 +326,6 @@
 		if self.main_menu is not None:
 			as_dict["mainMenu"] = self.main_menu.dictionary
 		return as_dict
->>>>>>> 5f3dbc3e
 
 
 @_dataclass
@@ -1270,7 +1118,6 @@
 
 
 @_dataclass
-<<<<<<< HEAD
 class DAudioImportEntry:
     """Dataclass representing a single entry for an audio import operation."""
     
@@ -1340,62 +1187,11 @@
                 **({"importLanguage": self.language} if self.language is not None else {}),
                 **dict(self.properties)}
 
-
+    
 @_dataclass
 class ConversionLogItem:
-    
-    severity: ELogSeverity
-    """Severity of the logged message."""
-    
-    message: str
-    """Message logged by the system."""
-
-    
-=======
-class AudioImportEntry:
-	"""Dataclass representing a single entry for an audio import operation."""
-	
-	obj_path: ProjectPath
-	"""The project path of the Wwise object to create. Example: "/Actor-Mixer Hierarchy/Default Work Unit/<Random
-	Container>MyContainer/<Sound>MySound" will create a `RandomSequenceContainer` (with `RandomOrSequence=1`) called
-	"MyContainer" and a `Sound` called "MySound"."""
-	
-	obj_path_root: GUID | tuple[EObjectType, Name] | ProjectPath = None
-	"""The GUID, typed name, or project path of the Wwise object to use as the "root" of the specified path
-	(`obj_path`). Although using a typed name is supported, it will only work for types that enforce globally-unique
-	names (e.g. `EObjectType.EVENT`); therefore, using a typed name is NOT recommended."""
-	
-	file_path: SystemPath = None
-	"""Path to media file to import. This path must be accessible from Wwise. If no path is specified, Wwise objects are
-	still created, but no audio file is imported."""
-	
-	language: Name = Name("SFX")
-	"""The language to set for this entry. The default is "SFX" (the language for `Sound SFX` objects)."""
-	
-	originals_path: OriginalsPath = None
-	"""Specifies the 'originals' sub-folder in which to place the imported audio file. This folder is relative to the
-	'originals' folder in which the file would normally be imported. Example: if importing an SFX, then the audio file
-	is imported to the folder Originals/SFX/originalsPath."""
-	
-	obj_notes: str = ""
-	"""The "Notes" field of the created object."""
-	
-	source_notes: str = ""
-	"""The "Notes" field of the created audio source object."""
-	
-	event: ProjectPath = None
-	"""Defines the path and name of an Event to be created for the imported object."""
-	
-	dialogue_event: ProjectPath = None
-	"""Defines the path and name of a Dialogue Event to be created for the imported object."""
-	
-	properties: ListOrTuple[tuple[str, _NoneType | bool | int | float | str]] = None
-	"""A collection of key-value pairs, where keys are property names prefixed by either `@` (a reference to the
-	associated object) or `@@` (a reference to the source of override)."""
-
-
-@_dataclass
-class ConversionLogItem:
+  """Dataclass representing a log item related to conversions."""
+  
 	severity: ELogSeverity
 	"""Severity of the logged message."""
 	
@@ -1541,5 +1337,4 @@
 	"""The platforms defined in the project."""
 	
 	default_conversion: WwiseObjectInfo
-	"""The default Conversion Settings object."""
->>>>>>> 5f3dbc3e
+	"""The default Conversion Settings object."""