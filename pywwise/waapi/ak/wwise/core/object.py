--- conflicted
+++ resolved
@@ -1,13 +1,9 @@
 # Copyright 2024 Matheus Vilano
 # SPDX-License-Identifier: Apache-2.0
 
-from types import NoneType
+from types import NoneType as _NoneType
 from typing import Any as _Any, Collection as _Collection
-<<<<<<< HEAD
-
-=======
 from waapi import WaapiClient as _WaapiClient, EventHandler as _EventHandler
->>>>>>> 5f3dbc3e
 from simplevent import RefEvent as _RefEvent
 from waapi import EventHandler as _EventHandler, WaapiClient as _WaapiClient
 
@@ -762,7 +758,7 @@
 		return self._client.call("ak.wwise.core.object.setNotes", args) is not None
 	
 	def set_property(self, obj: GUID | tuple[EObjectType, Name] | ProjectPath,
-	                 property_name: str, value: NoneType | bool | int | float | str,
+	                 property_name: str, value: _NoneType | bool | int | float | str,
 	                 platform: GUID | Name = None) -> bool:
 		"""
 		https://www.audiokinetic.com/library/edge/?source=SDK&id=ak_wwise_core_object_setproperty.html \n
