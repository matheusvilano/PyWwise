--- conflicted
+++ resolved
@@ -8,42 +8,6 @@
 - Object-Oriented
 - Fully Documented
 
-<<<<<<< HEAD
-## Usage
-
-Getting started with PyWwise is easy, as it exposes only a select amount of modules.
-
-## Module: `pywwise`
-This is where the factory function `new` exists; this functions establishes a connection with an instance of Wwise. 
-When working with a single connection, the PyWwise convention is to name the connection "ak". Here is a simple example:
-
-```python
-import pywwise
-from pathlib import Path  # this is a Python built-in library commonly used in PyWwise
-
-ak = pywwise.new()  # the default URL is "ws://127.0.0.1:8080/waapi"
-ak.wwise.debug.generate_tone_wav(Path("C:/Users/leozin/Documents/WwiseTests/TestTone.wav"))
-```
-
-## Module: `pywwise.enums`
-PyWwise has many enumerations that help WAAPI users obey certain constraints of Wwise. Here is an example: 
-
-```python
-import pywwise
-from pywwise.enums import EBitDepth, ESampleRate  # common PyWwise enums to help with "quantized" parameters
-from pathlib import Path  # this is a Python built-in library commonly used in PyWwise
-
-ak = pywwise.new()  # the default URL is "ws://127.0.0.1:8080/waapi"
-
-path = Path("C:/Users/leozin/Documents/WwiseTests/TestTone.wav")
-bit_depth = EBitDepth.INT_16  # Wwise only supports 16-bit integer and 32-bit float; EBitDepth enumerates those options.
-sample_rate = ESampleRate.SR_44100  # Wwise only supports certain sample rates; ESampleRate enumerates all options.
-
-ak.wwise.debug.generate_tone_wav(path, bit_depth, sample_rate)
-```
-
-## Module: `pywwise.types`
-=======
 ## Installation
 
 PyWwise is available on the [Python Package Index](https://pypi.org/project/pywwise/), and so it is recommended to 
@@ -80,7 +44,6 @@
 ```
 
 ### Core Types: `pywwise.types`
->>>>>>> 31fe27cf
 This is where helper types such as `Name`, `GUID`, `ShortID`, and `ProjectPath` exist. As you get familiar with PyWwise, 
 you will notice that many functions use specialized PyWwise types instead of primitives such as `str`. This is to 
 maximize readability and deploy some error checking (e.g. the constructor in `GUID` checks to see if the provided value 
@@ -97,9 +60,6 @@
 print(active_state)
 ```
 
-<<<<<<< HEAD
-## Module: `pywwise.structs`
-=======
 ### Enumerations: `pywwise.enums`
 PyWwise has many enumerations that help WAAPI users obey certain constraints of Wwise. Here is an example: 
 
@@ -118,7 +78,6 @@
 ```
 
 ### Dataclasses: `pywwise.structs`
->>>>>>> 31fe27cf
 This is where object-oriented data containers live, in the form of dataclasses (a feature of Python). Examples include 
 `Vector3` (which is commonly used to represent a point in 3D space) and `PlatformInfo` (which represents a platform 
 entry in Wwise's Platform Manager).
